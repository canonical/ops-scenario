# Scenario

[![Build](https://github.com/canonical/ops-scenario/actions/workflows/build_wheels.yaml/badge.svg)](https://github.com/canonical/ops-scenario/actions/workflows/build_wheels.yaml)
[![QC](https://github.com/canonical/ops-scenario/actions/workflows/quality_checks.yaml/badge.svg?event=pull_request)](https://github.com/canonical/ops-scenario/actions/workflows/quality_checks.yaml?event=pull_request)
[![Discourse Status](https://img.shields.io/discourse/status?server=https%3A%2F%2Fdiscourse.charmhub.io&style=flat&label=CharmHub%20Discourse)](https://discourse.charmhub.io)
[![foo](https://img.shields.io/badge/everything-charming-blueviolet)](https://github.com/PietroPasotti/jhack)
[![Awesome](https://cdn.rawgit.com/sindresorhus/awesome/d7305f38d29fed78fa85652e3a63e154dd8e8829/media/badge.svg)](https://discourse.charmhub.io/t/rethinking-charm-testing-with-ops-scenario/8649)
[![Python >= 3.8](https://img.shields.io/badge/python-3.8-blue.svg)](https://www.python.org/downloads/release/python-380/)

Scenario is a state-transition testing SDK for Operator Framework charms.

Where the Harness enables you to procedurally mock pieces of the state the charm needs to function, Scenario tests allow
you to declaratively define the state all at once, and use it as a sort of context against which you can fire a single
event on the charm and execute its logic.

This puts scenario tests somewhere in between unit and integration tests: some say 'functional', some say 'contract', I prefer 'state-transition'.

Scenario tests nudge you into thinking of a charm as an input->output function. The input is the
union of an `Event` (why am I, charm, being executed), a `State` (am I leader? what is my relation data? what is my
config?...) and the charm's execution `Context` (what relations can I have? what containers can I have?...). The output is another `State`: the state after the charm has had a chance to interact with the
mocked Juju model and affect the initial state back.

![state transition model depiction](resources/state-transition-model.png)

For example: a charm currently in `unknown` status is executed with a `start` event, and based on whether it has leadership or not (according to its input state), it will decide to set `active` or `blocked` status (which will be reflected in the output state).

Scenario-testing a charm, then, means verifying that:

- the charm does not raise uncaught exceptions while handling the event
- the output state (or the diff with the input state) is as expected.

## Core concepts as a metaphor

I like metaphors, so here we go:

- There is a theatre stage.
- You pick an actor (a Charm) to put on the stage. Not just any actor: an improv one.
- You arrange the stage with content that the actor will have to interact with. This consists of selecting:
    - An initial situation (`State`) in which the actor is, e.g. is the actor the main role or an NPC (`is_leader`), or what
      other actors are there around it, what is written in those pebble-shaped books on the table?
    - Something that has just happened (an `Event`) and to which the actor has to react (e.g. one of the NPCs leaves the
      stage (`relation-departed`), or the content of one of the books changes).
- How the actor will react to the event will have an impact on the context: e.g. the actor might knock over a table (a
  container), or write something down into one of the books.

## Core concepts not as a metaphor

Scenario tests are about running assertions on atomic state transitions treating the charm being tested like a black
box. An initial state goes in, an event occurs (say, `'start'`) and a new state comes out. Scenario tests are about
validating the transition, that is, consistency-checking the delta between the two states, and verifying the charm
author's expectations.

Comparing scenario tests with `Harness` tests:

- Harness exposes an imperative API: the user is expected to call methods on the Harness driving it to the desired
  state, then verify its validity by calling charm methods or inspecting the raw data. In contrast, Scenario is declarative. You fully specify an initial state, an execution context and an event, then you run the charm and inspect the results.
- Harness instantiates the charm once, then allows you to fire multiple events on the charm, which is breeding ground
  for subtle bugs. Scenario tests are centered around testing single state transitions, that is, one event at a time.
  This ensures that the execution environment is as clean as possible (for a unit test).
- Harness maintains a model of the Juju Model, which is a maintenance burden and adds complexity. Scenario mocks at the
  level of hook tools and stores all mocking data in a monolithic data structure (the State), which makes it more
  lightweight and portable.

# Writing scenario tests

A scenario test consists of three broad steps:

- **Arrange**:
    - declare the context 
    - declare the input state
    - select an event to fire
- **Act**:
    - run the context (i.e. obtain the output state, given the input state and the event)
- **Assert**:
    - verify that the output state (or the delta with the input state) is how you expect it to be
    - verify that the charm has seen a certain sequence of statuses, events, and `juju-log` calls
    - optionally, you can use a context manager to get a hold of the charm instance and run assertions on internal APIs and the internal state of the charm and operator framework.

The most basic scenario is one in which all is defaulted and barely any data is
available. The charm has no config, no relations, no leadership, and its status is `unknown`.

With that, we can write the simplest possible scenario test:

```python
import ops
import scenario


class MyCharm(ops.CharmBase):
    pass


def test_scenario_base():
    ctx = scenario.Context(MyCharm, meta={"name": "foo"})
    out = ctx.run(scenario.Event("start"), scenario.State())
    assert out.unit_status == ops.UnknownStatus()
```

Now let's start making it more complicated. Our charm sets a special state if it has leadership on 'start':

```python
import ops
import pytest
import scenario


class MyCharm(ops.CharmBase):
    def __init__(self, framework):
        super().__init__(framework)
        framework.observe(self.on.start, self._on_start)

    def _on_start(self, _):
        if self.unit.is_leader():
            self.unit.status = ops.ActiveStatus('I rule')
        else:
            self.unit.status = ops.ActiveStatus('I am ruled')


@pytest.mark.parametrize('leader', (True, False))
def test_status_leader(leader):
    ctx = scenario.Context(MyCharm, meta={"name": "foo"})
    out = ctx.run('start', scenario.State(leader=leader))
    assert out.unit_status == ops.ActiveStatus('I rule' if leader else 'I am ruled')
```

By defining the right state we can programmatically define what answers will the charm get to all the questions it can
ask the Juju model: am I leader? What are my relations? What is the remote unit I'm talking to? etc...

## Statuses

One of the simplest types of black-box testing available to charmers is to execute the charm and verify that the charm
sets the expected unit/application status. We have seen a simple example above including leadership. But what if the
charm transitions through a sequence of statuses?

```python
import ops


# charm code:
def _on_event(self, _event):
    self.unit.status = ops.MaintenanceStatus('determining who the ruler is...')
    try:
        if self._call_that_takes_a_few_seconds_and_only_passes_on_leadership():
            self.unit.status = ops.ActiveStatus('I rule')
        else:
            self.unit.status = ops.WaitingStatus('checking this is right...')
            self._check_that_takes_some_more_time()
            self.unit.status = ops.ActiveStatus('I am ruled')
    except:
        self.unit.status = ops.BlockedStatus('something went wrong')
```

More broadly, often we want to test 'side effects' of executing a charm, such as what events have been emitted, what
statuses it went through, etc... Before we get there, we have to explain what the `Context` represents, and its
relationship with the `State`.

## Context and State

Consider the following tests. Suppose we want to verify that while handling a given top-level Juju event:

- a specific chain of (custom) events was emitted on the charm
- the charm `juju-log`ged these specific strings
- the charm went through this sequence of app/unit statuses (e.g. `maintenance`, then `waiting`, then `active`)

These types of test have a place in Scenario, but that is not State: the contents of the Juju log or the status history
are side effects of executing a charm, but are not persisted in a charm-accessible "state" in any meaningful way.
In other words: those data streams are, from the charm's perspective, write-only.

As such, they do not belong in `scenario.State` but in `scenario.Context`: the object representing the charm's execution
context.

## Status history

You can verify that the charm has followed the expected path by checking the unit/app status history like so:

```python
import ops
import scenario
from charm import MyCharm


def test_statuses():
    ctx = scenario.Context(MyCharm, meta={"name": "foo"})
    out = ctx.run('start', scenario.State(leader=False))
    assert ctx.unit_status_history == [
        ops.UnknownStatus(),
        ops.MaintenanceStatus('determining who the ruler is...'),
        ops.WaitingStatus('checking this is right...'),
    ]
    assert out.unit_status == ops.ActiveStatus("I am ruled"),
    
    # similarly you can check the app status history:
    assert ctx.app_status_history == [
        ops.UnknownStatus(),
        ...
    ]
```

Note that the *current* status is **not** in the unit status history.

Also note that, unless you initialize the State with a preexisting status, the first status in the history will always
be `unknown`. That is because, so far as Scenario is concerned, each event is "the first event this charm has ever
seen".

If you want to simulate a situation in which the charm already has seen some event, and is in a status other than
Unknown (the default status every charm is born with), you will have to pass the 'initial status' to State.

```python
import ops
import scenario

# ...
ctx.run('start', scenario.State(unit_status=ops.ActiveStatus('foo')))
assert ctx.unit_status_history == [
    ops.ActiveStatus('foo'),  # now the first status is active: 'foo'!
    # ...
]
```

## Workload version history

Using a similar api to `*_status_history`, you can assert that the charm has set one or more workload versions during a
hook execution:

```python
import scenario

# ...
ctx: scenario.Context
assert ctx.workload_version_history == ['1', '1.2', '1.5']
# ...
```

Note that the *current* version is not in the version history, as with the status history.

## Emitted events

If your charm deals with deferred events, custom events, and charm libs that in turn emit their own custom events, it
can be hard to examine the resulting control flow. In these situations it can be useful to verify that, as a result of a
given Juju event triggering (say, 'start'), a specific chain of events is emitted on the charm. The
resulting state, black-box as it is, gives little insight into how exactly it was obtained.

```python
import ops
import scenario


def test_foo():
    ctx = scenario.Context(...)
    ctx.run('start', ...)

    assert len(ctx.emitted_events) == 1
    assert isinstance(ctx.emitted_events[0], ops.StartEvent)
```

You can configure what events will be captured by passing the following arguments to `Context`:
-  `capture_deferred_events`: If you want to include re-emitted deferred events.
-  `capture_framework_events`: If you want to include framework events (`pre-commit`, `commit`, and `collect-status`). 

For example:
```python
import scenario

def test_emitted_full():
    ctx = scenario.Context(
        MyCharm,
        capture_deferred_events=True,
        capture_framework_events=True,
    )
    ctx.run("start", scenario.State(deferred=[scenario.Event("update-status").deferred(MyCharm._foo)]))

    assert len(ctx.emitted_events) == 5
    assert [e.handle.kind for e in ctx.emitted_events] == [
        "update_status",
        "start",
        "collect_unit_status",
        "pre_commit",
        "commit",
    ]
```

### Low-level access: using directly `capture_events`

If you need more control over what events are captured (or you're not into pytest), you can use directly the context
manager that powers the `emitted_events` fixture: `scenario.capture_events`.
This context manager allows you to intercept any events emitted by the framework.

Usage:

```python
import ops
import scenario

with capture_events() as emitted:
    ctx = scenario.Context(...)
    state_out = ctx.run(
        "update-status",
        scenario.State(deferred=[scenario.DeferredEvent("start", ...)])
    )

# deferred events get reemitted first
assert isinstance(emitted[0], ops.StartEvent)
# the main Juju event gets emitted next
assert isinstance(emitted[1], ops.UpdateStatusEvent)
# possibly followed by a tail of all custom events that the main Juju event triggered in turn
# assert isinstance(emitted[2], MyFooEvent)
# ...
```

You can filter events by type like so:

```python
import ops

with capture_events(ops.StartEvent, ops.RelationEvent) as emitted:
    # capture all `start` and `*-relation-*` events.
    pass
```

Configuration:

- Passing no event types, like: `capture_events()`, is equivalent to `capture_events(ops.EventBase)`.
- By default, **framework events** (`PreCommit`, `Commit`) are not considered for inclusion in the output list even if
  they match the instance check. You can toggle that by passing: `capture_events(include_framework=True)`.
- By default, **deferred events** are included in the listing if they match the instance check. You can toggle that by
  passing: `capture_events(include_deferred=False)`.

## Relations

You can write scenario tests to verify the shape of relation data:

```python
import ops
import scenario


# This charm copies over remote app data to local unit data
class MyCharm(ops.CharmBase):
    ...

    def _on_event(self, event):
        rel = event.relation
        assert rel.app.name == 'remote'
        assert rel.data[self.unit]['abc'] == 'foo'
        rel.data[self.unit]['abc'] = rel.data[event.app]['cde']


def test_relation_data():
    state_in = scenario.State(relations=[
        scenario.Relation(
            endpoint="foo",
            interface="bar",
            remote_app_name="remote",
            local_unit_data={"abc": "foo"},
            remote_app_data={"cde": "baz!"},
        ),
    ])
    ctx = scenario.Context(MyCharm, meta={"name": "foo"})

    state_out = ctx.run('start', state_in)

    assert state_out.relations[0].local_unit_data == {"abc": "baz!"}
    # you can do this to check that there are no other differences:
    assert state_out.relations == [
        scenario.Relation(
            endpoint="foo",
            interface="bar",
            remote_app_name="remote",
            local_unit_data={"abc": "baz!"},
            remote_app_data={"cde": "baz!"},
        ),
    ]

# which is very idiomatic and superbly explicit. Noice.
```

The only mandatory argument to `Relation` (and other relation types, see below) is `endpoint`. The `interface` will be
derived from the charm's metadata. When fully defaulted, a relation is 'empty'. There are no remote units, the
remote application is called `'remote'` and only has a single unit `remote/0`, and nobody has written any data to the
databags yet.

That is typically the state of a relation when the first unit joins it.

When you use `Relation`, you are specifying a regular (conventional) relation. But that is not the only type of
relation. There are also peer relations and subordinate relations. While in the background the data model is the same,
the data access rules and the consistency constraints on them are very different. For example, it does not make sense
for a peer relation to have a different 'remote app' than its 'local app', because it's the same application.

### PeerRelation

To declare a peer relation, you should use `scenario.PeerRelation`. The core difference with regular relations is
that peer relations do not have a "remote app" (it's this app, in fact). So unlike `Relation`, a `PeerRelation` does not
have `remote_app_name` or `remote_app_data` arguments. Also, it talks in terms of `peers`:

- `Relation.remote_units_data` maps to `PeerRelation.peers_data`

```python
import scenario

relation = scenario.PeerRelation(
    endpoint="peers",
    peers_data={1: {}, 2: {}, 42: {'foo': 'bar'}},
)
```

be mindful when using `PeerRelation` not to include **"this unit"**'s ID in `peers_data` or `peers_ids`, as that would
be flagged by the Consistency Checker:

```python
import scenario

state_in = scenario.State(relations=[
    scenario.PeerRelation(
        endpoint="peers",
        peers_data={1: {}, 2: {}, 42: {'foo': 'bar'}},
    )])

scenario.Context(..., unit_id=1).run("start", state_in)  # invalid: this unit's id cannot be the ID of a peer.


```

### SubordinateRelation

To declare a subordinate relation, you should use `scenario.SubordinateRelation`. The core difference with regular
relations is that subordinate relations always have exactly one remote unit (there is always exactly one remote unit
that this unit can see). 
Because of that, `SubordinateRelation`, compared to `Relation`, always talks in terms of `remote`:

- `Relation.remote_units_data` becomes `SubordinateRelation.remote_unit_data` taking a single `Dict[str:str]`. The remote unit ID can be provided as a separate argument. 
- `Relation.remote_unit_ids` becomes `SubordinateRelation.remote_unit_id` (a single ID instead of a list of IDs)
- `Relation.remote_units_data` becomes `SubordinateRelation.remote_unit_data` (a single databag instead of a mapping from unit IDs to databags)

```python
import scenario

relation = scenario.SubordinateRelation(
    endpoint="peers",
    remote_unit_data={"foo": "bar"},
    remote_app_name="zookeeper",
    remote_unit_id=42
)
relation.remote_unit_name  # "zookeeper/42"
```

### Triggering Relation Events

If you want to trigger relation events, the easiest way to do so is get a hold of the Relation instance and grab the
event from one of its aptly-named properties:

```python
import scenario

relation = scenario.Relation(endpoint="foo", interface="bar")
changed_event = relation.changed_event
joined_event = relation.joined_event
# ...
```

This is in fact syntactic sugar for:

```python
import scenario

relation = scenario.Relation(endpoint="foo", interface="bar")
changed_event = scenario.Event('foo-relation-changed', relation=relation)
```

The reason for this construction is that the event is associated with some relation-specific metadata, that Scenario
needs to set up the process that will run `ops.main` with the right environment variables.

### Working with relation IDs

Every time you instantiate `Relation` (or peer, or subordinate), the new instance will be given a unique `relation_id`.
To inspect the ID the next relation instance will have, you can call `scenario.state.next_relation_id`.

```python
import scenario.state

next_id = scenario.state.next_relation_id(update=False)
rel = scenario.Relation('foo')
assert rel.relation_id == next_id
``` 

This can be handy when using `replace` to create new relations, to avoid relation ID conflicts:

```python
import scenario.state

rel = scenario.Relation('foo')
rel2 = rel.replace(local_app_data={"foo": "bar"}, relation_id=scenario.state.next_relation_id())
assert rel2.relation_id == rel.relation_id + 1 
``` 

If you don't do this, and pass both relations into a `State`, you will trigger a consistency checker error.

### Additional event parameters

All relation events have some additional metadata that does not belong in the Relation object, such as, for a
relation-joined event, the name of the (remote) unit that is joining the relation. That is what determines what
`ops.model.Unit` you get when you get `RelationJoinedEvent().unit` in an event handler.

In order to supply this parameter, you will have to **call** the event object and pass as `remote_unit_id` the id of the
remote unit that the event is about. The reason that this parameter is not supplied to `Relation` but to relation
events, is that the relation already ties 'this app' to some 'remote app' (cfr. the `Relation.remote_app_name` attr),
but not to a specific unit. What remote unit this event is about is not a `State` concern but an `Event` one.

The `remote_unit_id` will default to the first ID found in the relation's `remote_units_data`, but if the test you are
writing is close to that domain, you should probably override it and pass it manually.

```python
import scenario

relation = scenario.Relation(endpoint="foo", interface="bar")
remote_unit_2_is_joining_event = relation.joined_event(remote_unit_id=2)

# which is syntactic sugar for:
remote_unit_2_is_joining_event = scenario.Event('foo-relation-changed', relation=relation, relation_remote_unit_id=2)
```

## Networks

Simplifying a bit the Juju "spaces" model, each integration endpoint a charm defines in its metadata is associated with a network. Regardless of whether there is a living relation over that endpoint, that is.  

If your charm has a relation `"foo"` (defined in its metadata), then the charm will be able at runtime to do `self.model.get_binding("foo").network`.
The network you'll get by doing so is heavily defaulted (see `state.Network.default`) and good for most use-cases because the charm should typically not be concerned about what IP it gets. 

On top of the relation-provided network bindings, a charm can also define some `extra-bindings` in its metadata and access them at runtime. Note that this is a deprecated feature that should not be relied upon. For completeness, we support it in Scenario.

If you want to, you can override any of these relation or extra-binding associated networks with a custom one by passing it to `State.networks`.

```python
import scenario

state = scenario.State(networks={
  'foo': scenario.Network.default(private_address='192.0.2.1')
})
```

Where `foo` can either be the name of an `extra-bindings`-defined binding, or a relation endpoint.

## Containers

When testing a Kubernetes charm, you can mock container interactions. When using the null state (`State()`), there will
be no containers. So if the charm were to `self.unit.containers`, it would get back an empty dict.

To give the charm access to some containers, you need to pass them to the input state, like so:
`State(containers=[...])`

An example of a state including some containers:

```python
import scenario

state = scenario.State(containers=[
    scenario.Container(name="foo", can_connect=True),
    scenario.Container(name="bar", can_connect=False)
])
```

In this case, `self.unit.get_container('foo').can_connect()` would return `True`, while for 'bar' it would give `False`.

### Container filesystem setup

You can configure a container to have some files in it:

```python
import pathlib

import scenario

local_file = pathlib.Path('/path/to/local/real/file.txt')

container = scenario.Container(
    name="foo",
    can_connect=True,
    mounts={'local': Mount('/local/share/config.yaml', local_file)}
    )
state = scenario.State(containers=[container])
```

In this case, if the charm were to:

```python
def _on_start(self, _):
    foo = self.unit.get_container('foo')
    content = foo.pull('/local/share/config.yaml').read()
```

then `content` would be the contents of our locally-supplied `file.txt`. You can use `tempfile` for nicely wrapping
data and passing it to the charm via the container.

`container.push` works similarly, so you can write a test like:

```python
import tempfile

import ops
import scenario


class MyCharm(ops.CharmBase):
    def __init__(self, framework):
        super().__init__(framework)
        framework.observe(self.on.foo_pebble_ready, self._on_pebble_ready)

    def _on_pebble_ready(self, _):
        foo = self.unit.get_container('foo')
        foo.push('/local/share/config.yaml', "TEST", make_dirs=True)


def test_pebble_push():
    with tempfile.NamedTemporaryFile() as local_file:
        container = scenario,Container(
            name='foo',
            can_connect=True,
            mounts={'local': Mount('/local/share/config.yaml', local_file.name)}
        )
        state_in = State(containers=[container])
        ctx = Context(
            MyCharm,
            meta={"name": "foo", "containers": {"foo": {}}}
        )
        ctx.run(
            container.pebble_ready_event(),
            state_in,
        )
        assert local_file.read().decode() == "TEST"
```

`container.pebble_ready_event` is syntactic sugar for: `Event("foo-pebble-ready", container=container)`. The reason we
need to associate the container with the event is that the Framework uses an envvar to determine which container the
pebble-ready event is about (it does not use the event name). Scenario needs that information, similarly, for injecting
that envvar into the charm's runtime.

### Container filesystem post-mortem

If the charm writes files to a container (to a location you didn't Mount as a temporary folder you have access to), you will be able to inspect them using the `get_filesystem` api.

```python
import ops
import scenario


class MyCharm(ops.CharmBase):
    def __init__(self, framework):
        super().__init__(framework)
        framework.observe(self.on.foo_pebble_ready, self._on_pebble_ready)

    def _on_pebble_ready(self, _):
        foo = self.unit.get_container('foo')
        foo.push('/local/share/config.yaml', "TEST", make_dirs=True)


def test_pebble_push():
    container = scenario.Container(name='foo', can_connect=True)
    state_in = scenario.State(containers=[container])
    ctx = scenario.Context(
        MyCharm,
        meta={"name": "foo", "containers": {"foo": {}}}
    )
    
    ctx.run("start", state_in)

    # This is the root of the simulated container filesystem. Any mounts will be symlinks in it.
    container_root_fs = container.get_filesystem(ctx)
    cfg_file = container_root_fs / 'local' / 'share' / 'config.yaml'
    assert cfg_file.read_text() == "TEST"
```

### `Container.exec` mocks

`container.exec` is a tad more complicated, but if you get to this low a level of simulation, you probably will have far
worse issues to deal with. You need to specify, for each possible command the charm might run on the container, what the
result of that would be: its return code, what will be written to stdout/stderr.

```python
import ops
import scenario

LS_LL = """
.rw-rw-r--  228 ubuntu ubuntu 18 jan 12:05 -- charmcraft.yaml
.rw-rw-r--  497 ubuntu ubuntu 18 jan 12:05 -- config.yaml
.rw-rw-r--  900 ubuntu ubuntu 18 jan 12:05 -- CONTRIBUTING.md
drwxrwxr-x    - ubuntu ubuntu 18 jan 12:06 -- lib
"""


class MyCharm(ops.CharmBase):
    def _on_start(self, _):
        foo = self.unit.get_container('foo')
        proc = foo.exec(['ls', '-ll'])
        stdout, _ = proc.wait_output()
        assert stdout == LS_LL


def test_pebble_exec():
    container = scenario.Container(
        name='foo',
        exec_mock={
            ('ls', '-ll'):  # this is the command we're mocking
                scenario.ExecOutput(return_code=0,  # this data structure contains all we need to mock the call.
                                    stdout=LS_LL)
        }
    )
    state_in = scenario.State(containers=[container])
    ctx = scenario.Context(
        MyCharm,
        meta={"name": "foo", "containers": {"foo": {}}},
    )
    state_out = ctx.run(
        container.pebble_ready_event,
        state_in,
    )
```

## Storage

If your charm defines `storage` in its metadata, you can use `scenario.Storage` to instruct Scenario to make (mocked) filesystem storage available to the charm at runtime.

Using the same `get_filesystem` API as `Container`, you can access the temporary directory used by Scenario to mock the filesystem root before and after the scenario runs.

```python
import scenario

# Some charm with a 'foo' filesystem-type storage defined in its metadata:
ctx = scenario.Context(MyCharm)
storage = scenario.Storage("foo")

# Setup storage with some content:
(storage.get_filesystem(ctx) / "myfile.txt").write_text("helloworld")

<<<<<<< HEAD
with ctx.event("update-status", State(storage=[storage])) as mgr:
=======
with ctx.manager("update-status", scenario.State(storage=[storage])) as mgr:
>>>>>>> 30291502
    foo = mgr.charm.model.storages["foo"][0]
    loc = foo.location
    path = loc / "myfile.txt"
    assert path.exists()
    assert path.read_text() == "helloworld"

    myfile = loc / "path.py"
    myfile.write_text("helloworlds")

# post-mortem: inspect fs contents.
assert (
    storage.get_filesystem(ctx) / "path.py"
).read_text() == "helloworlds"
```

Note that State only wants to know about **attached** storages. A storage which is not attached to the charm can simply be omitted from State and the charm will be none the wiser.

### Storage-add

If a charm requests adding more storage instances while handling some event, you can inspect that from the `Context.requested_storage` API.

```python
# In MyCharm._on_foo:
# The charm requests two new "foo" storage instances to be provisioned:
self.model.storages.request("foo", 2)
```

From test code, you can inspect that:

```python
import scenario

ctx = scenario.Context(MyCharm)
ctx.run('some-event-that-will-cause_on_foo-to-be-called', scenario.State())

# the charm has requested two 'foo' storages to be provisioned:
assert ctx.requested_storages['foo'] == 2
```

Requesting storages has no other consequence in Scenario. In real life, this request will trigger Juju to provision the storage and execute the charm again with `foo-storage-attached`.
So a natural follow-up Scenario test suite for this case would be:

```python
import scenario

ctx = scenario.Context(MyCharm)
foo_0 = scenario.Storage('foo')
# The charm is notified that one of the storages it has requested is ready:
ctx.run(foo_0.attached_event, State(storage=[foo_0]))

foo_1 = scenario.Storage('foo')
# The charm is notified that the other storage is also ready:
ctx.run(foo_1.attached_event, State(storage=[foo_0, foo_1]))
```

## Ports

Since `ops 2.6.0`, charms can invoke the `open-port`, `close-port`, and `opened-ports` hook tools to manage the ports opened on the host VM/container. Using the `State.opened_ports` API, you can: 

- simulate a charm run with a port opened by some previous execution
```python
import scenario

ctx = scenario.Context(MyCharm)
ctx.run("start", scenario.State(opened_ports=[scenario.Port("tcp", 42)]))
```
- assert that a charm has called `open-port` or `close-port`:
```python
import scenario

ctx = scenario.Context(MyCharm)
state1 = ctx.run("start", scenario.State())
assert state1.opened_ports == [scenario.Port("tcp", 42)]

state2 = ctx.run("stop", state1)
assert state2.opened_ports == []
```

## Secrets

Scenario has secrets. Here's how you use them.

```python
import scenario

state = scenario.State(
    secrets=[
        scenario.Secret(
            id='foo',
            contents={0: {'key': 'public'}}
        )
    ]
)
```

The only mandatory arguments to Secret are its secret ID (which should be unique) and its 'contents': that is, a mapping
from revision numbers (integers) to a `str:str` dict representing the payload of the revision.

There are three cases:
- the secret is owned by this app but not this unit, in which case this charm can only manage it if we are the leader
- the secret is owned by this unit, in which case this charm can always manage it (leader or not)
- (default) the secret is not owned by this app nor unit, which means we can't manage it but only view it

Thus by default, the secret is not owned by **this charm**, but, implicitly, by some unknown 'other charm', and that other charm has granted us view rights.

The presence of the secret in `State.secrets` entails that we have access to it, either as owners or as grantees. Therefore, if we're not owners, we must be grantees. Absence of a Secret from the known secrets list means we are not entitled to obtaining it in any way. The charm, indeed, shouldn't even know it exists.

[note]
If this charm does not own the secret, but also it was not granted view rights by the (remote) owner, you model this in Scenario by _not adding it to State.secrets_! The presence of a `Secret` in `State.secrets` means, in other words, that the charm has view rights (otherwise, why would we put it there?). If the charm owns the secret, or is leader, it will _also_ have manage rights on top of view ones.
[/note]

To specify a secret owned by this unit (or app):

```python
import scenario

state = scenario.State(
    secrets=[
        scenario.Secret(
            id='foo',
            contents={0: {'key': 'private'}},
            owner='unit',  # or 'app'
            remote_grants={0: {"remote"}}
            # the secret owner has granted access to the "remote" app over some relation with ID 0
        )
    ]
)
```

To specify a secret owned by some other application and give this unit (or app) access to it:

```python
import scenario

state = scenario.State(
    secrets=[
        scenario.Secret(
            id='foo',
            contents={0: {'key': 'public'}},
            # owner=None, which is the default
            revision=0,  # the revision that this unit (or app) is currently tracking
        )
    ]
)
```

## StoredState

Scenario can simulate StoredState. You can define it on the input side as:

```python
import ops
import scenario

from ops.charm import CharmBase


class MyCharmType(ops.CharmBase):
    my_stored_state = ops.StoredState()

    def __init__(self, framework):
        super().__init__(framework)
        assert self.my_stored_state.foo == 'bar'  # this will pass!


state = scenario.State(stored_state=[
    scenario.StoredState(
        owner_path="MyCharmType",
        name="my_stored_state",
        content={
            'foo': 'bar',
            'baz': {42: 42},
        })
])
```

And the charm's runtime will see `self.my_stored_state.foo` and `.baz` as expected. Also, you can run assertions on it on
the output side the same as any other bit of state.

## Resources

If your charm requires access to resources, you can make them available to it through `State.resources`.
From the perspective of a 'real' deployed charm, if your charm _has_ resources defined in its metadata, they _must_ be made available to the charm. That is a Juju-enforced constraint: you can't deploy a charm without attaching all resources it needs to it.
However, when testing, this constraint is unnecessarily strict (and it would also mean the great majority of all existing tests would break) since a charm will only notice that a resource is not available when it explicitly asks for it, which not many charms do.

So, the only consistency-level check we enforce in Scenario when it comes to resource is that if a resource is provided in State, it needs to have been declared in the metadata.

```python
import scenario

ctx = scenario.Context(MyCharm, meta={'name': 'juliette', "resources": {"foo": {"type": "oci-image"}}})
with ctx.manager("start", scenario.State(resources={'foo': '/path/to/resource.tar'})) as mgr:
    # If the charm, at runtime, were to call self.model.resources.fetch("foo"), it would get '/path/to/resource.tar' back.
    path = mgr.charm.model.resources.fetch('foo')
    assert path == '/path/to/resource.tar'
```

## Model

Charms don't usually need to be aware of the model in which they are deployed,
but if you need to set the model name or UUID, you can provide a `scenario.Model`
to the state:

```python
import ops
import scenario

class MyCharm(ops.CharmBase):
    pass

ctx = scenario.Context(MyCharm, meta={"name": "foo"})
state_in = scenario.State(model=scenario.Model(name="my-model"))
out = ctx.run("start", state_in)
assert out.model.name == "my-model"
assert out.model.uuid == state_in.model.uuid
```

# Actions

An action is a special sort of event, even though `ops` handles them almost identically.
In most cases, you'll want to inspect the 'results' of an action, or whether it has failed or
logged something while executing. Many actions don't have a direct effect on the output state.
For this reason, the output state is less prominent in the return type of `Context.run_action`.

How to test actions with scenario:

## Actions without parameters

```python
import scenario

from charm import MyCharm


def test_backup_action():
    ctx = scenario.Context(MyCharm)

    # If you didn't declare do_backup in the charm's metadata, 
    # the `ConsistencyChecker` will slap you on the wrist and refuse to proceed.
    out: scenario.ActionOutput = ctx.run_action("do_backup_action", scenario.State())

    # You can assert action results, logs, failure using the ActionOutput interface:
    assert out.logs == ['baz', 'qux']
    
    if out.success:
      # If the action did not fail, we can read the results:
      assert out.results == {'foo': 'bar'}

    else:
      # If the action fails, we can read a failure message:
      assert out.failure == 'boo-hoo'
```

## Parametrized Actions

If the action takes parameters, you'll need to instantiate an `Action`.

```python
import scenario

from charm import MyCharm


def test_backup_action():
    # Define an action:
    action = scenario.Action('do_backup', params={'a': 'b'})
    ctx = scenario.Context(MyCharm)

    # If the parameters (or their type) don't match what is declared in the metadata, 
    # the `ConsistencyChecker` will slap you on the other wrist.
    out: scenario.ActionOutput = ctx.run_action(action, scenario.State())

    # ...
```

# Deferred events

Scenario allows you to accurately simulate the Operator Framework's event queue. The event queue is responsible for
keeping track of the deferred events. On the input side, you can verify that if the charm triggers with this and that
event in its queue (they would be there because they had been deferred in the previous run), then the output state is
valid.

```python
import scenario


class MyCharm(...):
    ...

    def _on_update_status(self, event):
        event.defer()

    def _on_start(self, event):
        event.defer()


def test_start_on_deferred_update_status(MyCharm):
    """Test charm execution if a 'start' is dispatched when in the previous run an update-status had been deferred."""
    state_in = scenario.State(
        deferred=[
            scenario.deferred('update_status', handler=MyCharm._on_update_status)
        ]
    )
    state_out = scenario.Context(MyCharm).run('start', state_in)
    assert len(state_out.deferred) == 1
    assert state_out.deferred[0].name == 'start'
```

You can also generate the 'deferred' data structure (called a DeferredEvent) from the corresponding Event (and the
handler):

```python
import scenario


class MyCharm(...):
    ...


deferred_start = scenario.Event('start').deferred(MyCharm._on_start)
deferred_install = scenario.Event('install').deferred(MyCharm._on_start)
```

On the output side, you can verify that an event that you expect to have been deferred during this trigger, has indeed
been deferred.

```python
import scenario


class MyCharm(...):
    ...

    def _on_start(self, event):
        event.defer()


def test_defer(MyCharm):
    out = scenario.Context(MyCharm).run('start', scenario.State())
    assert len(out.deferred) == 1
    assert out.deferred[0].name == 'start'
```

## Deferring relation events

If you want to test relation event deferrals, some extra care needs to be taken. RelationEvents hold references to the
Relation instance they are about. So do they in Scenario. You can use the deferred helper to generate the data
structure:

```python
import scenario


class MyCharm(...):
    ...

    def _on_foo_relation_changed(self, event):
        event.defer()


def test_start_on_deferred_update_status(MyCharm):
    foo_relation = scenario.Relation('foo')
    scenario.State(
        relations=[foo_relation],
        deferred=[
            scenario.deferred('foo_relation_changed',
                              handler=MyCharm._on_foo_relation_changed,
                              relation=foo_relation)
        ]
    )
```

but you can also use a shortcut from the relation event itself:

```python
import scenario


class MyCharm(...):
    ...


foo_relation = scenario.Relation('foo')
foo_relation.changed_event.deferred(handler=MyCharm._on_foo_relation_changed)
```

## Fine-tuning

The deferred helper Scenario provides will not support out of the box all custom event subclasses, or events emitted by
charm libraries or objects other than the main charm class.

For general-purpose usage, you will need to instantiate DeferredEvent directly.

```python
import scenario

my_deferred_event = scenario.DeferredEvent(
    handle_path='MyCharm/MyCharmLib/on/database_ready[1]',
    owner='MyCharmLib',  # the object observing the event. Could also be MyCharm.
    observer='_on_database_ready'
)
```

<<<<<<< HEAD
# StoredState

Scenario can simulate StoredState. You can define it on the input side as:

```python
from ops.charm import CharmBase
from ops.framework import StoredState as Ops_StoredState, Framework
from scenario import State, StoredState


class MyCharmType(CharmBase):
    my_stored_state = Ops_StoredState()

    def __init__(self, framework: Framework):
        super().__init__(framework)
        assert self.my_stored_state.foo == 'bar'  # this will pass!


state = State(stored_state=[
    StoredState(
        owner_path="MyCharmType",
        name="my_stored_state",
        content={
            'foo': 'bar',
            'baz': {42: 42},
        })
])
```

And the charm's runtime will see `self.stored_State.foo` and `.baz` as expected. Also, you can run assertions on it on
the output side the same as any other bit of state.

# Resources

If your charm requires access to resources, you can make them available to it through `State.resources`.
From the perspective of a 'real' deployed charm, if your charm _has_ resources defined in `metadata.yaml`, they _must_ be made available to the charm. That is a Juju-enforced constraint: you can't deploy a charm without attaching all resources it needs to it.
However, when testing, this constraint is unnecessarily strict (and it would also mean the great majority of all existing tests would break) since a charm will only notice that a resource is not available when it explicitly asks for it, which not many charms do.

So, the only consistency-level check we enforce in Scenario when it comes to resource is that if a resource is provided in State, it needs to have been declared in metadata.

```python
from scenario import State, Context
ctx = Context(MyCharm, meta={'name': 'juliette', "resources": {"foo": {"type": "oci-image"}}})
with ctx.event("start", State(resources={'foo': '/path/to/resource.tar'})) as mgr:
    # if the charm, at runtime, were to call self.model.resources.fetch("foo"), it would get '/path/to/resource.tar' back.
    path = mgr.charm.model.resources.fetch('foo')
    assert path == '/path/to/resource.tar' 
```

=======
>>>>>>> 30291502
# Emitting custom events

While the main use case of Scenario is to emit Juju events, i.e. the built-in `start`, `install`, `*-relation-changed`,
etc..., it can be sometimes handy to directly trigger custom events defined on arbitrary Objects in your hierarchy.

Suppose your charm uses a charm library providing an `ingress_provided` event.
The 'proper' way to emit it is to run the event that causes that custom event to be emitted by the library, whatever
that may be, for example a `foo-relation-changed`.

However, that may mean that you have to set up all sorts of State and mocks so that the right preconditions are met and
the event is emitted at all.

If for whatever reason you don't want to do that and you attempt to run that event directly you will get an error:

```python
import scenario

scenario.Context(...).run("ingress_provided", scenario.State())  # raises scenario.ops_main_mock.NoObserverError
```

This happens because the framework, by default, searches for an event source named `ingress_provided` in `charm.on`, but
since the event is defined on another Object, it will fail to find it.

You can prefix the event name with the path leading to its owner to tell Scenario where to find the event source:

```python
import scenario

scenario.Context(...).run("my_charm_lib.on.foo", scenario.State())
```

This will instruct Scenario to emit `my_charm.my_charm_lib.on.foo`.

(always omit the 'root', i.e. the charm framework key, from the path)

# Live charm introspection

Scenario is a black-box, state-transition testing framework. It makes it trivial to assert that a status went from A to
B, but not to assert that, in the context of this charm execution, with this state, a certain charm-internal method was called and returned a
given piece of data, or would return this and that _if_ it had been called.

Scenario offers a context manager for this use case specifically:

```python
import ops
import scenario

from charms.bar.lib_name.v1.charm_lib import CharmLib


class MyCharm(ops.CharmBase):
    META = {"name": "mycharm"}
    _stored = ops.StoredState()
    
    def __init__(self, framework):
        super().__init__(framework)
        self._stored.set_default(a="a")
        self.my_charm_lib = CharmLib()
        framework.observe(self.on.start, self._on_start)

    def _on_start(self, event):
        self._stored.a = "b"


def test_live_charm_introspection(mycharm):
<<<<<<< HEAD
    ctx = Context(mycharm, meta=mycharm.META)
    # If you want to do this with actions, you can use `Context.action` instead.
    with ctx.event("start", State()) as manager:
        # this is your charm instance, after ops has set it up
=======
    ctx = scenario.Context(mycharm, meta=mycharm.META)
    # If you want to do this with actions, you can use `Context.action_manager` instead.
    with ctx.manager("start", scenario.State()) as manager:
        # This is your charm instance, after ops has set it up:
>>>>>>> 30291502
        charm: MyCharm = manager.charm
        
        # We can check attributes on nested Objects or the charm itself:
        assert charm.my_charm_lib.foo == "foo"
        # such as stored state:
        assert charm._stored.a == "a"

        # This will tell ops.main to proceed with normal execution and emit the "start" event on the charm:
        state_out = manager.run()
    
        # After that is done, we are handed back control, and we can again do some introspection:
        assert charm.my_charm_lib.foo == "bar"
        # and check that the charm's internal state is as we expect:
        assert charm._stored.a == "b"

    # state_out is, as in regular scenario tests, a State object you can assert on:
    assert state_out.unit_status == ...
```

Note that you can't call `manager.run()` multiple times: the manager is a context that ensures that `ops.main` 'pauses' right
before emitting the event to hand you some introspection hooks, but for the rest this is a regular scenario test: you
can't emit multiple events in a single charm execution.

# The virtual charm root

Before executing the charm, Scenario copies the charm's `/src`, any libs, the metadata, config, and actions `yaml`s to a temporary directory. The
charm will see that temporary directory as its 'root'. This allows us to keep things simple when dealing with metadata that can be
either inferred from the charm type being passed to `Context` or be passed to it as an argument, thereby overriding
the inferred one. This also allows you to test charms defined on the fly, as in:

```python
import ops
import scenario


class MyCharmType(ops.CharmBase):
    pass


ctx = scenario.Context(charm_type=MyCharmType, meta={'name': 'my-charm-name'})
ctx.run('start', State())
```

A consequence of this fact is that you have no direct control over the temporary directory that we are creating to put the metadata
you are passing to `.run()` (because `ops` expects it to be a file...). That is, unless you pass your own:

```python
import tempfile

import ops
import scenario


class MyCharmType(ops.CharmBase):
    pass


td = tempfile.TemporaryDirectory()
state = scenario.Context(
    charm_type=MyCharmType,
    meta={'name': 'my-charm-name'},
    charm_root=td.name
).run('start', scenario.State())
```

Do this, and you will be able to set up said directory as you like before the charm is run, as well as verify its
contents after the charm has run. Do keep in mind that any metadata files you create in it will be overwritten by Scenario, and therefore
ignored, if you pass any metadata keys to `Context`. Omit `meta` in the call
above, and Scenario will instead attempt to read metadata from the
temporary directory.

# Immutability

All of the data structures in `state`, e.g. `State, Relation, Container`, etc... are implemented as frozen dataclasses.

This means that all components of the state that goes into a `context.run()` call are not mutated by the call, and the
state that you obtain in return is a different instance, and all parts of it have been (deep)copied.
This ensures that you can do delta-based comparison of states without worrying about them being mutated by Scenario.

If you want to modify any of these data structures, you will need to either reinstantiate it from scratch, or use
the `replace` api.

```python
import scenario

relation = scenario.Relation('foo', remote_app_data={"1": "2"})
# make a copy of relation, but with remote_app_data set to {"3", "4"} 
relation2 = relation.replace(remote_app_data={"3", "4"})
```

# Consistency checks

A Scenario, that is, the combination of an event, a state, and a charm, is consistent if it's plausible in JujuLand. For
example, Juju can't emit a `foo-relation-changed` event on your charm unless your charm has declared a `foo` relation
endpoint in its metadata. If that happens, that's a Juju bug. Scenario however assumes that Juju is bug-free,
therefore, so far as we're concerned, that can't happen, and therefore we help you verify that the scenarios you create
are consistent and raise an exception if that isn't so.

That happens automatically behind the scenes whenever you trigger an event;
`scenario.consistency_checker.check_consistency` is called and verifies that the scenario makes sense.

## Caveats:

- False positives: not all checks are implemented yet; more will come.
- False negatives: it is possible that a scenario you know to be consistent is seen as inconsistent. That is probably a
  bug in the consistency checker itself; please report it.
- Inherent limitations: if you have a custom event whose name conflicts with a builtin one, the consistency constraints
  of the builtin one will apply. For example: if you decide to name your custom event `bar-pebble-ready`, but you are
  working on a machine charm or don't have either way a `bar` container in your `metadata.yaml`, Scenario will flag that
  as inconsistent.

## Bypassing the checker

If you have a clear false negative, are explicitly testing 'edge', inconsistent situations, or for whatever reason the
checker is in your way, you can set the `SCENARIO_SKIP_CONSISTENCY_CHECKS` envvar and skip it altogether. Hopefully you
don't need that.

# Jhack integrations

Up until `v5.6.0`, Scenario shipped with a cli tool called `snapshot`, used to interact with a live charm's state.
The functionality [has been moved over to `jhack`](https://github.com/PietroPasotti/jhack/pull/111), 
to allow us to keep working on it independently, and to streamline 
the profile of Scenario itself as it becomes more broadly adopted and ready for widespread usage.<|MERGE_RESOLUTION|>--- conflicted
+++ resolved
@@ -730,11 +730,7 @@
 # Setup storage with some content:
 (storage.get_filesystem(ctx) / "myfile.txt").write_text("helloworld")
 
-<<<<<<< HEAD
-with ctx.event("update-status", State(storage=[storage])) as mgr:
-=======
-with ctx.manager("update-status", scenario.State(storage=[storage])) as mgr:
->>>>>>> 30291502
+with ctx.event("update-status", scenario.State(storage=[storage])) as mgr:
     foo = mgr.charm.model.storages["foo"][0]
     loc = foo.location
     path = loc / "myfile.txt"
@@ -1138,58 +1134,6 @@
 )
 ```
 
-<<<<<<< HEAD
-# StoredState
-
-Scenario can simulate StoredState. You can define it on the input side as:
-
-```python
-from ops.charm import CharmBase
-from ops.framework import StoredState as Ops_StoredState, Framework
-from scenario import State, StoredState
-
-
-class MyCharmType(CharmBase):
-    my_stored_state = Ops_StoredState()
-
-    def __init__(self, framework: Framework):
-        super().__init__(framework)
-        assert self.my_stored_state.foo == 'bar'  # this will pass!
-
-
-state = State(stored_state=[
-    StoredState(
-        owner_path="MyCharmType",
-        name="my_stored_state",
-        content={
-            'foo': 'bar',
-            'baz': {42: 42},
-        })
-])
-```
-
-And the charm's runtime will see `self.stored_State.foo` and `.baz` as expected. Also, you can run assertions on it on
-the output side the same as any other bit of state.
-
-# Resources
-
-If your charm requires access to resources, you can make them available to it through `State.resources`.
-From the perspective of a 'real' deployed charm, if your charm _has_ resources defined in `metadata.yaml`, they _must_ be made available to the charm. That is a Juju-enforced constraint: you can't deploy a charm without attaching all resources it needs to it.
-However, when testing, this constraint is unnecessarily strict (and it would also mean the great majority of all existing tests would break) since a charm will only notice that a resource is not available when it explicitly asks for it, which not many charms do.
-
-So, the only consistency-level check we enforce in Scenario when it comes to resource is that if a resource is provided in State, it needs to have been declared in metadata.
-
-```python
-from scenario import State, Context
-ctx = Context(MyCharm, meta={'name': 'juliette', "resources": {"foo": {"type": "oci-image"}}})
-with ctx.event("start", State(resources={'foo': '/path/to/resource.tar'})) as mgr:
-    # if the charm, at runtime, were to call self.model.resources.fetch("foo"), it would get '/path/to/resource.tar' back.
-    path = mgr.charm.model.resources.fetch('foo')
-    assert path == '/path/to/resource.tar' 
-```
-
-=======
->>>>>>> 30291502
 # Emitting custom events
 
 While the main use case of Scenario is to emit Juju events, i.e. the built-in `start`, `install`, `*-relation-changed`,
@@ -1255,17 +1199,10 @@
 
 
 def test_live_charm_introspection(mycharm):
-<<<<<<< HEAD
-    ctx = Context(mycharm, meta=mycharm.META)
+    ctx = scenario.Context(mycharm, meta=mycharm.META)
     # If you want to do this with actions, you can use `Context.action` instead.
-    with ctx.event("start", State()) as manager:
-        # this is your charm instance, after ops has set it up
-=======
-    ctx = scenario.Context(mycharm, meta=mycharm.META)
-    # If you want to do this with actions, you can use `Context.action_manager` instead.
-    with ctx.manager("start", scenario.State()) as manager:
+    with ctx.event("start", scenario.State()) as manager:
         # This is your charm instance, after ops has set it up:
->>>>>>> 30291502
         charm: MyCharm = manager.charm
         
         # We can check attributes on nested Objects or the charm itself:
