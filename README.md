--- conflicted
+++ resolved
@@ -485,19 +485,11 @@
 This can be handy when using `replace` to create new relations, to avoid relation ID conflicts:
 
 ```python
-<<<<<<< HEAD
 import dataclasses
-from scenario import Relation
-from scenario.state import next_relation_id
-
-rel = Relation('foo')
-rel2 = dataclasses.replace(rel, local_app_data={"foo": "bar"}, relation_id=next_relation_id())
-=======
 import scenario.state
 
 rel = scenario.Relation('foo')
-rel2 = rel.replace(local_app_data={"foo": "bar"}, relation_id=scenario.state.next_relation_id())
->>>>>>> 30291502
+rel2 = dataclasses.replace(rel, local_app_data={"foo": "bar"}, relation_id=scenario.state.next_relation_id())
 assert rel2.relation_id == rel.relation_id + 1 
 ``` 
 
@@ -1295,12 +1287,8 @@
 the dataclasses `replace` api.
 
 ```python
-<<<<<<< HEAD
 import dataclasses
-from scenario import Relation
-=======
-import scenario
->>>>>>> 30291502
+import scenario
 
 relation = scenario.Relation('foo', remote_app_data={"1": "2"})
 # make a copy of relation, but with remote_app_data set to {"3", "4"} 
