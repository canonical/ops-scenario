--- conflicted
+++ resolved
@@ -318,25 +318,6 @@
         storage_root.mkdir(parents=True, exist_ok=True)
         return storage_root
 
-<<<<<<< HEAD
-=======
-    def cleanup(self):
-        """Cleanup side effects histories and reset the simulated filesystem state."""
-        self.juju_log = []
-        self.app_status_history = []
-        self.unit_status_history = []
-        self.workload_version_history = []
-        self.emitted_events = []
-        self.requested_storages = {}
-        self._action_logs = []
-        self._action_results = None
-        self._action_failure = None
-        self._output_state = None
-
-        self._tmp.cleanup()
-        self._tmp = tempfile.TemporaryDirectory()
-
->>>>>>> ec6f9365
     def _record_status(self, state: "State", is_app: bool):
         """Record the previous status before a status change."""
         if is_app:
