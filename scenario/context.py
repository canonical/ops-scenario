--- conflicted
+++ resolved
@@ -5,7 +5,6 @@
 import tempfile
 from contextlib import contextmanager
 from pathlib import Path
-<<<<<<< HEAD
 from typing import (
     TYPE_CHECKING,
     Any,
@@ -18,9 +17,6 @@
     Union,
     cast,
 )
-=======
-from typing import TYPE_CHECKING, Any, Dict, List, Optional, Type, Union, cast
->>>>>>> 2e7a3b8f
 
 from ops import CharmBase, EventBase
 
