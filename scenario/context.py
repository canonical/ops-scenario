#!/usr/bin/env python3
# Copyright 2023 Canonical Ltd.
# See LICENSE file for licensing details.
import dataclasses
import tempfile
from contextlib import contextmanager
from pathlib import Path
from typing import TYPE_CHECKING, Any, Dict, List, Optional, Type, Union, cast

from ops import CharmBase, EventBase

from scenario.logger import logger as scenario_logger
from scenario.runtime import Runtime
from scenario.state import Action, Event, MetadataNotFoundError, _CharmSpec

if TYPE_CHECKING:  # pragma: no cover
    from ops.testing import CharmType

    from scenario.ops_main_mock import Ops
    from scenario.state import JujuLogLine, State, _EntityStatus

    PathLike = Union[str, Path]

logger = scenario_logger.getChild("runtime")

DEFAULT_JUJU_VERSION = "3.4"


@dataclasses.dataclass
class ActionOutput:
    """Wraps the results of running an action event with `run_action`."""

    state: "State"
    """The charm state after the action has been handled.
    In most cases, actions are not expected to be affecting it."""
    logs: List[str]
    """Any logs associated with the action output, set by the charm."""
    results: Optional[Dict[str, Any]]
    """Key-value mapping assigned by the charm as a result of the action.
    Will be None if the charm never calls action-set."""
    failure: Optional[str] = None
    """If the action is not a success: the message the charm set when failing the action."""

    @property
    def success(self) -> bool:
        """Return whether this action was a success."""
        return self.failure is None


class InvalidEventError(RuntimeError):
    """raised when something is wrong with the event passed to Context.run_*"""


class InvalidActionError(InvalidEventError):
    """raised when something is wrong with the action passed to Context.run_action"""


class ContextSetupError(RuntimeError):
    """Raised by Context when setup fails."""


class AlreadyEmittedError(RuntimeError):
    """Raised when _runner.run() is called more than once."""


class _Manager:
    """Context manager to offer test code some runtime charm object introspection."""

    def __init__(
        self,
        ctx: "Context",
        arg: Union[str, Action, Event],
        state_in: "State",
    ):
        self._ctx = ctx
        self._arg = arg
        self._state_in = state_in

        self._emitted: bool = False
        self._run = None

        self.ops: Optional["Ops"] = None
        self.output: Optional[Union["State", ActionOutput]] = None

    @property
    def charm(self) -> CharmBase:
        if not self.ops:
            raise RuntimeError(
                "you should __enter__ this contextmanager before accessing this",
            )
        return cast(CharmBase, self.ops.charm)

    @property
    def _runner(self):
        raise NotImplementedError("override in subclass")

    def _get_output(self):
        raise NotImplementedError("override in subclass")

    def __enter__(self):
        self._wrapped_ctx = wrapped_ctx = self._runner(self._arg, self._state_in)
        ops = wrapped_ctx.__enter__()
        self.ops = ops
        return self

    def run(self) -> Union[ActionOutput, "State"]:
        """Emit the event and proceed with charm execution.

        This can only be done once.
        """
        if self._emitted:
            raise AlreadyEmittedError("Can only context.event.run() once.")
        self._emitted = True

        # wrap up Runtime.exec() so that we can gather the output state
        self._wrapped_ctx.__exit__(None, None, None)

        self.output = out = self._get_output()
        return out

    def __exit__(self, exc_type, exc_val, exc_tb):  # noqa: U100
        if not self._emitted:
            logger.debug("manager not invoked. Doing so implicitly...")
            self.run()


class _EventManager(_Manager):
    if TYPE_CHECKING:  # pragma: no cover
        output: State  # pyright: ignore[reportIncompatibleVariableOverride]

        def run(self) -> "State":
            return cast("State", super().run())

    @property
    def _runner(self):
        return self._ctx._run_event  # noqa

    def _get_output(self):
        return self._ctx._output_state  # noqa


class _ActionManager(_Manager):
    if TYPE_CHECKING:  # pragma: no cover
        output: ActionOutput  # pyright: ignore[reportIncompatibleVariableOverride]

        def run(self) -> "ActionOutput":
            return cast("ActionOutput", super().run())

    @property
    def _runner(self):
        return self._ctx._run_action  # noqa

    def _get_output(self):
        return self._ctx._finalize_action(self._ctx.output_state)  # noqa


class Context:
    """Scenario test execution context."""

    def __init__(
        self,
        charm_type: Type["CharmType"],
        meta: Optional[Dict[str, Any]] = None,
        actions: Optional[Dict[str, Any]] = None,
        config: Optional[Dict[str, Any]] = None,
        charm_root: Optional["PathLike"] = None,
        juju_version: str = DEFAULT_JUJU_VERSION,
        capture_deferred_events: bool = False,
        capture_framework_events: bool = False,
        app_name: Optional[str] = None,
        unit_id: Optional[int] = 0,
    ):
        """Represents a simulated charm's execution context.

        It is the main entry point to running a scenario test.

        It contains: the charm source code being executed, the metadata files associated with it,
        a charm project repository root, and the juju version to be simulated.

        After you have instantiated Context, typically you will call one of `run()` or
        `run_action()` to execute the charm once, write any assertions you like on the output
        state returned by the call, write any assertions you like on the Context attributes,
        then discard the Context.
        Each Context instance is in principle designed to be single-use:
        Context is not cleaned up automatically between charm runs.
        You can call `.clear()` to do some clean up, but we don't guarantee all state will be gone.

        Any side effects generated by executing the charm, that are not rightful part of the State,
        are in fact stored in the Context:
        - ``juju_log``: record of what the charm has sent to juju-log
        - ``app_status_history``: record of the app statuses the charm has set
        - ``unit_status_history``: record of the unit statuses the charm has set
        - ``workload_version_history``: record of the workload versions the charm has set
        - ``emitted_events``: record of the events (including custom ones) that the charm has
            processed

        This allows you to write assertions not only on the output state, but also, to some
        extent, on the path the charm took to get there.

        A typical scenario test will look like:

        >>> from scenario import Context, State
        >>> from ops import ActiveStatus
        >>> from charm import MyCharm, MyCustomEvent  # noqa
        >>>
        >>> def test_foo():
        >>>     # Arrange: set the context up
        >>>     c = Context(MyCharm)
        >>>     # Act: prepare the state and emit an event
        >>>     state_out = c.run('update-status', State())
        >>>     # Assert: verify the output state is what you think it should be
        >>>     assert state_out.unit_status == ActiveStatus('foobar')
        >>>     # Assert: verify the Context contains what you think it should
        >>>     assert len(c.emitted_events) == 4
        >>>     assert isinstance(c.emitted_events[3], MyCustomEvent)

        :arg charm_type: the CharmBase subclass to call ``ops.main()`` on.
        :arg meta: charm metadata to use. Needs to be a valid metadata.yaml format (as a dict).
            If none is provided, we will search for a ``metadata.yaml`` file in the charm root.
        :arg actions: charm actions to use. Needs to be a valid actions.yaml format (as a dict).
            If none is provided, we will search for a ``actions.yaml`` file in the charm root.
        :arg config: charm config to use. Needs to be a valid config.yaml format (as a dict).
            If none is provided, we will search for a ``config.yaml`` file in the charm root.
        :arg juju_version: Juju agent version to simulate.
        :arg app_name: App name that this charm is deployed as. Defaults to the charm name as
            defined in metadata.yaml.
        :arg unit_id: Unit ID that this charm is deployed as. Defaults to 0.
        :arg charm_root: virtual charm root the charm will be executed with.
            If the charm, say, expects a `./src/foo/bar.yaml` file present relative to the
            execution cwd, you need to use this. E.g.:

            >>> import scenario
            >>> import tempfile
            >>> virtual_root = tempfile.TemporaryDirectory()
            >>> local_path = Path(local_path.name)
            >>> (local_path / 'foo').mkdir()
            >>> (local_path / 'foo' / 'bar.yaml').write_text('foo: bar')
            >>> scenario.Context(... charm_root=virtual_root).run(...)
        """

        if not any((meta, actions, config)):
            logger.debug("Autoloading charmspec...")
            try:
                spec = _CharmSpec.autoload(charm_type)
            except MetadataNotFoundError as e:
                raise ContextSetupError(
                    f"Cannot setup scenario with `charm_type`={charm_type}. "
                    f"Did you forget to pass `meta` to this Context?",
                ) from e

        else:
            if not meta:
                meta = {"name": str(charm_type.__name__)}
            spec = _CharmSpec(
                charm_type=charm_type,
                meta=meta,
                actions=actions,
                config=config,
            )

        self.charm_spec = spec
        self.charm_root = charm_root
        self.juju_version = juju_version
        if juju_version.split(".")[0] == "2":
            logger.warn(
                "Juju 2.x is closed and unsupported. You may encounter inconsistencies.",
            )

        self._app_name = app_name
        self._unit_id = unit_id
        self._tmp = tempfile.TemporaryDirectory()

        # config for what events to be captured in emitted_events.
        self.capture_deferred_events = capture_deferred_events
        self.capture_framework_events = capture_framework_events

        # streaming side effects from running an event
        self.juju_log: List["JujuLogLine"] = []
        self.app_status_history: List["_EntityStatus"] = []
        self.unit_status_history: List["_EntityStatus"] = []
        self.workload_version_history: List[str] = []
        self.emitted_events: List[EventBase] = []
        self.requested_storages: Dict[str, int] = {}

        # set by Runtime.exec() in self._run()
        self._output_state: Optional["State"] = None

        # ephemeral side effects from running an action

        self._action_logs: List[str] = []
        self._action_results: Optional[Dict[str, str]] = None
        self._action_failure: Optional[str] = None

    def _set_output_state(self, output_state: "State"):
        """Hook for Runtime to set the output state."""
        self._output_state = output_state

    @property
    def output_state(self) -> "State":
        """The output state obtained by running an event on this context.

        Will raise an exception if this Context hasn't been run yet.
        """
        if not self._output_state:
            raise RuntimeError(
                "No output state available. ``.run()`` this Context first.",
            )
        return self._output_state

    def _get_container_root(self, container_name: str):
        """Get the path to a tempdir where this container's simulated root will live."""
        return Path(self._tmp.name) / "containers" / container_name

    def _get_storage_root(self, name: str, index: int) -> Path:
        """Get the path to a tempdir where this storage's simulated root will live."""
        storage_root = Path(self._tmp.name) / "storages" / f"{name}-{index}"
        # in the case of _get_container_root, _MockPebbleClient will ensure the dir exists.
        storage_root.mkdir(parents=True, exist_ok=True)
        return storage_root

    def _record_status(self, state: "State", is_app: bool):
        """Record the previous status before a status change."""
        if is_app:
            self.app_status_history.append(cast("_EntityStatus", state.app_status))
        else:
            self.unit_status_history.append(cast("_EntityStatus", state.unit_status))

    @staticmethod
    def _coalesce_action(action: Union[str, Action]) -> Action:
        """Validate the action argument and cast to Action."""
        if isinstance(action, str):
            return Action(action)

        if not isinstance(action, Action):
            raise InvalidActionError(
                f"Expected Action or action name; got {type(action)}",
            )
        return action

    @staticmethod
    def _coalesce_event(event: Union[str, Event]) -> Event:
        """Validate the event argument and cast to Event."""
        if isinstance(event, str):
            event = Event(event)

        if not isinstance(event, Event):
            raise InvalidEventError(f"Expected Event | str, got {type(event)}")

        if event._is_action_event:  # noqa
            raise InvalidEventError(
                "Cannot Context.run() action events. "
                "Use Context.run_action instead.",
            )
        return event

<<<<<<< HEAD
    @staticmethod
    def _warn_deprecation_if_pre_or_post_event(
        pre_event: Optional[Callable],
        post_event: Optional[Callable],
    ):
        # warn if pre/post event arguments are passed
        legacy_mode = pre_event or post_event
        if legacy_mode:
            logger.warning(
                "The [pre/post]_event syntax is deprecated and "
                "will be removed in a future release. "
                "Please use the ``Context.[action_]manager`` context manager.",
            )

    def event(
=======
    def manager(
>>>>>>> 75b16d14
        self,
        event: Union["Event", str],
        state: "State",
    ):
        """Context manager to introspect live charm object before and after the event is emitted.

        Usage:
        >>> with Context().event("start", State()) as manager:
        >>>     assert manager.charm._some_private_attribute == "foo"  # noqa
        >>>     manager.run()  # this will fire the event
        >>>     assert manager.charm._some_private_attribute == "bar"  # noqa

        :arg event: the Event that the charm will respond to. Can be a string or an Event instance.
        :arg state: the State instance to use as data source for the hook tool calls that the
            charm will invoke when handling the Event.
        """
        return _EventManager(self, event, state)

    def action(
        self,
        action: Union["Action", str],
        state: "State",
    ):
        """Context manager to introspect live charm object before and after the event is emitted.

        Usage:
        >>> with Context().action("foo-action", State()) as manager:
        >>>     assert manager.charm._some_private_attribute == "foo"  # noqa
        >>>     manager.run()  # this will fire the event
        >>>     assert manager.charm._some_private_attribute == "bar"  # noqa

        :arg action: the Action that the charm will execute. Can be a string or an Action instance.
        :arg state: the State instance to use as data source for the hook tool calls that the
            charm will invoke when handling the Action (event).
        """
        return _ActionManager(self, action, state)

    @contextmanager
    def _run_event(
        self,
        event: Union["Event", str],
        state: "State",
    ):
        _event = self._coalesce_event(event)
        with self._run(event=_event, state=state) as ops:
            yield ops

    def run(
        self,
        event: Union["Event", str],
        state: "State",
    ) -> "State":
        """Trigger a charm execution with an Event and a State.

        Calling this function will call ``ops.main`` and set up the context according to the
        specified ``State``, then emit the event on the charm.

        :arg event: the Event that the charm will respond to. Can be a string or an Event instance.
        :arg state: the State instance to use as data source for the hook tool calls that the
            charm will invoke when handling the Event.
<<<<<<< HEAD
        :arg pre_event: callback to be invoked right before emitting the event on the newly
            instantiated charm. Will receive the charm instance as only positional argument.
            This argument is deprecated. Please use ``Context.event`` instead.
        :arg post_event: callback to be invoked right after emitting the event on the charm.
            Will receive the charm instance as only positional argument.
            This argument is deprecated. Please use ``Context.event`` instead.
=======
>>>>>>> 75b16d14
        """
        with self._run_event(event=event, state=state) as ops:
            ops.emit()
        return self.output_state

    def run_action(
        self,
        action: Union["Action", str],
        state: "State",
    ) -> ActionOutput:
        """Trigger a charm execution with an Action and a State.

        Calling this function will call ``ops.main`` and set up the context according to the
        specified ``State``, then emit the event on the charm.

        :arg action: the Action that the charm will execute. Can be a string or an Action instance.
        :arg state: the State instance to use as data source for the hook tool calls that the
            charm will invoke when handling the Action (event).
<<<<<<< HEAD
        :arg pre_event: callback to be invoked right before emitting the event on the newly
            instantiated charm. Will receive the charm instance as only positional argument.
            This argument is deprecated. Please use ``Context.action`` instead.
        :arg post_event: callback to be invoked right after emitting the event on the charm.
            Will receive the charm instance as only positional argument.
            This argument is deprecated. Please use ``Context.action`` instead.
=======
>>>>>>> 75b16d14
        """
        _action = self._coalesce_action(action)
        with self._run_action(action=_action, state=state) as ops:
            ops.emit()
        return self._finalize_action(self.output_state)

    def _finalize_action(self, state_out: "State"):
        ao = ActionOutput(
            state_out,
            self._action_logs,
            self._action_results,
            self._action_failure,
        )

        # reset all action-related state
        self._action_logs = []
        self._action_results = None
        self._action_failure = None

        return ao

    @contextmanager
    def _run_action(
        self,
        action: Union["Action", str],
        state: "State",
    ):
        _action = self._coalesce_action(action)
        with self._run(event=_action.event, state=state) as ops:
            yield ops

    @contextmanager
    def _run(
        self,
        event: "Event",
        state: "State",
    ):
        runtime = Runtime(
            charm_spec=self.charm_spec,
            juju_version=self.juju_version,
            charm_root=self.charm_root,
            app_name=self._app_name,
            unit_id=self._unit_id,
        )
        with runtime.exec(
            state=state,
            event=event,
            context=self,
        ) as ops:
            yield ops<|MERGE_RESOLUTION|>--- conflicted
+++ resolved
@@ -353,25 +353,7 @@
             )
         return event
 
-<<<<<<< HEAD
-    @staticmethod
-    def _warn_deprecation_if_pre_or_post_event(
-        pre_event: Optional[Callable],
-        post_event: Optional[Callable],
-    ):
-        # warn if pre/post event arguments are passed
-        legacy_mode = pre_event or post_event
-        if legacy_mode:
-            logger.warning(
-                "The [pre/post]_event syntax is deprecated and "
-                "will be removed in a future release. "
-                "Please use the ``Context.[action_]manager`` context manager.",
-            )
-
     def event(
-=======
-    def manager(
->>>>>>> 75b16d14
         self,
         event: Union["Event", str],
         state: "State",
@@ -432,15 +414,6 @@
         :arg event: the Event that the charm will respond to. Can be a string or an Event instance.
         :arg state: the State instance to use as data source for the hook tool calls that the
             charm will invoke when handling the Event.
-<<<<<<< HEAD
-        :arg pre_event: callback to be invoked right before emitting the event on the newly
-            instantiated charm. Will receive the charm instance as only positional argument.
-            This argument is deprecated. Please use ``Context.event`` instead.
-        :arg post_event: callback to be invoked right after emitting the event on the charm.
-            Will receive the charm instance as only positional argument.
-            This argument is deprecated. Please use ``Context.event`` instead.
-=======
->>>>>>> 75b16d14
         """
         with self._run_event(event=event, state=state) as ops:
             ops.emit()
@@ -459,15 +432,6 @@
         :arg action: the Action that the charm will execute. Can be a string or an Action instance.
         :arg state: the State instance to use as data source for the hook tool calls that the
             charm will invoke when handling the Action (event).
-<<<<<<< HEAD
-        :arg pre_event: callback to be invoked right before emitting the event on the newly
-            instantiated charm. Will receive the charm instance as only positional argument.
-            This argument is deprecated. Please use ``Context.action`` instead.
-        :arg post_event: callback to be invoked right after emitting the event on the charm.
-            Will receive the charm instance as only positional argument.
-            This argument is deprecated. Please use ``Context.action`` instead.
-=======
->>>>>>> 75b16d14
         """
         _action = self._coalesce_action(action)
         with self._run_action(action=_action, state=state) as ops:
