#!/usr/bin/env python3
# Copyright 2023 Canonical Ltd.
# See LICENSE file for licensing details.
import dataclasses
import datetime
import inspect
import re
from collections import namedtuple
from enum import Enum
from itertools import chain
from pathlib import Path, PurePosixPath
from typing import (
    TYPE_CHECKING,
    Any,
    Callable,
    ClassVar,
    Dict,
    Final,
    FrozenSet,
    Generic,
    List,
    Literal,
    Optional,
    Set,
    Tuple,
    Type,
    TypeVar,
    Union,
    cast,
)
from uuid import uuid4

import ops
import yaml
from ops import pebble
from ops.charm import CharmBase, CharmEvents
from ops.model import CloudCredential as CloudCredential_Ops
from ops.model import CloudSpec as CloudSpec_Ops
from ops.model import SecretRotate, StatusBase

from scenario.logger import logger as scenario_logger

JujuLogLine = namedtuple("JujuLogLine", ("level", "message"))

if TYPE_CHECKING:  # pragma: no cover
    from scenario import Context

    PathLike = Union[str, Path]
    AnyRelation = Union["Relation", "PeerRelation", "SubordinateRelation"]
    AnyJson = Union[str, bool, dict, int, float, list]
    RawSecretRevisionContents = RawDataBagContents = Dict[str, str]
    UnitID = int

CharmType = TypeVar("CharmType", bound=CharmBase)

logger = scenario_logger.getChild("state")

ATTACH_ALL_STORAGES = "ATTACH_ALL_STORAGES"
CREATE_ALL_RELATIONS = "CREATE_ALL_RELATIONS"
BREAK_ALL_RELATIONS = "BREAK_ALL_RELATIONS"
DETACH_ALL_STORAGES = "DETACH_ALL_STORAGES"

ACTION_EVENT_SUFFIX = "_action"
# all builtin events except secret events. They're special because they carry secret metadata.
BUILTIN_EVENTS = {
    "start",
    "stop",
    "install",
    "install",
    "start",
    "stop",
    "remove",
    "update_status",
    "config_changed",
    "upgrade_charm",
    "pre_series_upgrade",
    "post_series_upgrade",
    "leader_elected",
    "leader_settings_changed",
    "collect_metrics",
}
FRAMEWORK_EVENTS = {
    "pre_commit",
    "commit",
    "collect_app_status",
    "collect_unit_status",
}
PEBBLE_READY_EVENT_SUFFIX = "_pebble_ready"
PEBBLE_CUSTOM_NOTICE_EVENT_SUFFIX = "_pebble_custom_notice"
RELATION_EVENTS_SUFFIX = {
    "_relation_changed",
    "_relation_broken",
    "_relation_joined",
    "_relation_departed",
    "_relation_created",
}
STORAGE_EVENTS_SUFFIX = {
    "_storage_detaching",
    "_storage_attached",
}

SECRET_EVENTS = {
    "secret_changed",
    "secret_removed",
    "secret_rotate",
    "secret_expired",
}

META_EVENTS = {
    "CREATE_ALL_RELATIONS": "_relation_created",
    "BREAK_ALL_RELATIONS": "_relation_broken",
    "DETACH_ALL_STORAGES": "_storage_detaching",
    "ATTACH_ALL_STORAGES": "_storage_attached",
}


class StateValidationError(RuntimeError):
    """Raised when individual parts of the State are inconsistent."""

    # as opposed to InconsistentScenario error where the
    # **combination** of several parts of the State are.


class MetadataNotFoundError(RuntimeError):
    """Raised when Scenario can't find a metadata.yaml file in the provided charm root."""


# This can be replaced with the KW_ONLY dataclasses functionality in Python 3.10+.
def _max_posargs(n: int):
    class _MaxPositionalArgs:
        """Raises TypeError when instantiating objects if arguments are not passed as keywords.

        Looks for a `_max_positional_args` class attribute, which should be an int
        indicating the maximum number of positional arguments that can be passed to
        `__init__` (excluding `self`).
        """

        _max_positional_args = n

        def __new__(cls, *args, **kwargs):
            # inspect.signature guarantees the order of parameters is as
            # declared, which aligns with dataclasses. Simpler ways of
            # getting the arguments (like __annotations__) do not have that
            # guarantee, although in practice it is the case.
            parameters = inspect.signature(cls).parameters
            required_args = [
                name
                for name in tuple(parameters)
                if parameters[name].default is inspect.Parameter.empty
                and name not in kwargs
            ]
            n_posargs = len(args)
            max_n_posargs = cls._max_positional_args
            kw_only = {
                name
                for name in tuple(parameters)[max_n_posargs:]
                if not name.startswith("_")
            }
            if n_posargs > max_n_posargs:
                raise TypeError(
                    f"{cls.__name__} takes {max_n_posargs} positional "
                    f"argument{'' if max_n_posargs == 1 else 's'} but "
                    f"{n_posargs} {'was' if n_posargs == 1 else 'were'} "
                    f"given. The following arguments are keyword-only: "
                    f"{', '.join(kw_only)}",
                ) from None
            # Also check if there are just not enough arguments at all, because
            # the default TypeError message will incorrectly describe some of
            # the arguments as positional.
            elif n_posargs < len(required_args):
                required_pos = [
                    f"'{arg}'"
                    for arg in required_args[n_posargs:]
                    if arg not in kw_only
                ]
                required_kw = {
                    f"'{arg}'" for arg in required_args[n_posargs:] if arg in kw_only
                }
                if required_pos and required_kw:
                    details = f"positional: {', '.join(required_pos)} and keyword: {', '.join(required_kw)} arguments"
                elif required_pos:
                    details = f"positional argument{'' if len(required_pos) == 1 else 's'}: {', '.join(required_pos)}"
                else:
                    details = f"keyword argument{'' if len(required_kw) == 1 else 's'}: {', '.join(required_kw)}"
                raise TypeError(f"{cls.__name__} missing required {details}") from None
            return super().__new__(cls)

        def __reduce__(self):
            # The default __reduce__ doesn't understand that some arguments have
            # to be passed as keywords, so using the copy module fails.
            attrs = cast(Dict[str, Any], super().__reduce__()[2])
            return (lambda: self.__class__(**attrs), ())

    return _MaxPositionalArgs


@dataclasses.dataclass(frozen=True)
class CloudCredential(_max_posargs(0)):
    auth_type: str
    """Authentication type."""

    attributes: Dict[str, str] = dataclasses.field(default_factory=dict)
    """A dictionary containing cloud credentials.
    For example, for AWS, it contains `access-key` and `secret-key`;
    for Azure, `application-id`, `application-password` and `subscription-id`
    can be found here.
    """

    redacted: List[str] = dataclasses.field(default_factory=list)
    """A list of redacted generic cloud API secrets."""

    def _to_ops(self) -> CloudCredential_Ops:
        return CloudCredential_Ops(
            auth_type=self.auth_type,
            attributes=self.attributes,
            redacted=self.redacted,
        )


@dataclasses.dataclass(frozen=True)
class CloudSpec(_max_posargs(1)):
    type: str
    """Type of the cloud."""

    name: str = "localhost"
    """Juju cloud name."""

    region: Optional[str] = None
    """Region of the cloud."""

    endpoint: Optional[str] = None
    """Endpoint of the cloud."""

    identity_endpoint: Optional[str] = None
    """Identity endpoint of the cloud."""

    storage_endpoint: Optional[str] = None
    """Storage endpoint of the cloud."""

    credential: Optional[CloudCredential] = None
    """Cloud credentials with key-value attributes."""

    ca_certificates: List[str] = dataclasses.field(default_factory=list)
    """A list of CA certificates."""

    skip_tls_verify: bool = False
    """Whether to skip TLS verfication."""

    is_controller_cloud: bool = False
    """If this is the cloud used by the controller."""

    def _to_ops(self) -> CloudSpec_Ops:
        return CloudSpec_Ops(
            type=self.type,
            name=self.name,
            region=self.region,
            endpoint=self.endpoint,
            identity_endpoint=self.identity_endpoint,
            storage_endpoint=self.storage_endpoint,
            credential=self.credential._to_ops() if self.credential else None,
            ca_certificates=self.ca_certificates,
            skip_tls_verify=self.skip_tls_verify,
            is_controller_cloud=self.is_controller_cloud,
        )


@dataclasses.dataclass(frozen=True)
class Secret(_max_posargs(1)):
    # mapping from revision IDs to each revision's contents
    contents: Dict[int, "RawSecretRevisionContents"]

    id: str
    # CAUTION: ops-created Secrets (via .add_secret()) will have a canonicalized
    #  secret id (`secret:` prefix)
    #  but user-created ones will not. Using post-init to patch it in feels bad, but requiring the user to
    #  add the prefix manually every time seems painful as well.

    # indicates if the secret is owned by THIS unit, THIS app or some other app/unit.
    # if None, the implication is that the secret has been granted to this unit.
    owner: Literal["unit", "app", None] = None

    # what revision is currently tracked by this charm. Only meaningful if owner=False
    revision: int = 0

    # mapping from relation IDs to remote unit/apps to which this secret has been granted.
    # Only applicable if owner
    remote_grants: Dict[int, Set[str]] = dataclasses.field(default_factory=dict)

    label: Optional[str] = None
    description: Optional[str] = None
    expire: Optional[datetime.datetime] = None
    rotate: Optional[SecretRotate] = None

    def __hash__(self) -> int:
        return hash(self.id)

    def _set_revision(self, revision: int):
        """Set a new tracked revision."""
        # bypass frozen dataclass
        object.__setattr__(self, "revision", revision)

    def _update_metadata(
        self,
        content: Optional["RawSecretRevisionContents"] = None,
        label: Optional[str] = None,
        description: Optional[str] = None,
        expire: Optional[datetime.datetime] = None,
        rotate: Optional[SecretRotate] = None,
    ):
        """Update the metadata."""
        revision = max(self.contents.keys())
        if content:
            self.contents[revision + 1] = content

        # bypass frozen dataclass
        if label:
            object.__setattr__(self, "label", label)
        if description:
            object.__setattr__(self, "description", description)
        if expire:
            if isinstance(expire, datetime.timedelta):
                expire = datetime.datetime.now() + expire
            object.__setattr__(self, "expire", expire)
        if rotate:
            object.__setattr__(self, "rotate", rotate)


def normalize_name(s: str):
    """Event names, in Scenario, uniformly use underscores instead of dashes."""
    return s.replace("-", "_")


@dataclasses.dataclass(frozen=True)
class Address(_max_posargs(1)):
    value: str
    hostname: str = ""
    cidr: str = ""
    address: str = ""  # legacy


@dataclasses.dataclass(frozen=True)
class BindAddress(_max_posargs(1)):
    addresses: List[Address]
    interface_name: str = ""
    mac_address: Optional[str] = None

    def hook_tool_output_fmt(self):
        # dumps itself to dict in the same format the hook tool would
        # todo support for legacy (deprecated) `interfacename` and `macaddress` fields?
        dct = {
            "interface-name": self.interface_name,
            "addresses": [dataclasses.asdict(addr) for addr in self.addresses],
        }
        if self.mac_address:
            dct["mac-address"] = self.mac_address
        return dct


@dataclasses.dataclass(frozen=True)
class Network(_max_posargs(1)):
    binding_name: str
    bind_addresses: List[BindAddress]
    ingress_addresses: List[str]
    egress_subnets: List[str]

    def __hash__(self) -> int:
        return hash(self.binding_name)

    def hook_tool_output_fmt(self):
        # dumps itself to dict in the same format the hook tool would
        return {
            "bind-addresses": [ba.hook_tool_output_fmt() for ba in self.bind_addresses],
            "egress-subnets": self.egress_subnets,
            "ingress-addresses": self.ingress_addresses,
        }

    @classmethod
    def default(
        cls,
        binding_name: str,
        private_address: str = "192.0.2.0",
        hostname: str = "",
        cidr: str = "",
        interface_name: str = "",
        mac_address: Optional[str] = None,
        egress_subnets=("192.0.2.0/24",),
        ingress_addresses=("192.0.2.0",),
    ) -> "Network":
        """Helper to create a minimal, heavily defaulted Network."""
        return cls(
            binding_name=binding_name,
            bind_addresses=[
                BindAddress(
                    interface_name=interface_name,
                    mac_address=mac_address,
                    addresses=[
                        Address(hostname=hostname, value=private_address, cidr=cidr),
                    ],
                ),
            ],
            egress_subnets=list(egress_subnets),
            ingress_addresses=list(ingress_addresses),
        )


_next_relation_id_counter = 1


def next_relation_id(*, update=True):
    global _next_relation_id_counter
    cur = _next_relation_id_counter
    if update:
        _next_relation_id_counter += 1
    return cur


@dataclasses.dataclass(frozen=True)
class _RelationBase(_max_posargs(2)):
    endpoint: str
    """Relation endpoint name. Must match some endpoint name defined in metadata.yaml."""

    interface: Optional[str] = None
    """Interface name. Must match the interface name attached to this endpoint in metadata.yaml.
    If left empty, it will be automatically derived from metadata.yaml."""

    id: int = dataclasses.field(default_factory=next_relation_id)
    """Juju relation ID. Every new Relation instance gets a unique one,
    if there's trouble, override."""

    local_app_data: "RawDataBagContents" = dataclasses.field(default_factory=dict)
    """This application's databag for this relation."""

    local_unit_data: "RawDataBagContents" = dataclasses.field(
        default_factory=lambda: DEFAULT_JUJU_DATABAG.copy(),
    )
    """This unit's databag for this relation."""

    @property
    def _databags(self):
        """Yield all databags in this relation."""
        yield self.local_app_data
        yield self.local_unit_data

    @property
    def _remote_unit_ids(self) -> Tuple["UnitID", ...]:
        """Ids of the units on the other end of this relation."""
        raise NotImplementedError()

    def _get_databag_for_remote(
        self,
        unit_id: int,  # noqa: U100
    ) -> "RawDataBagContents":
        """Return the databag for some remote unit ID."""
        raise NotImplementedError()

    def __post_init__(self):
        if type(self) is _RelationBase:
            raise RuntimeError(
                "_RelationBase cannot be instantiated directly; "
                "please use Relation, PeerRelation, or SubordinateRelation",
            )

        for databag in self._databags:
            self._validate_databag(databag)

    def __hash__(self) -> int:
        return hash(self.id)

    def _validate_databag(self, databag: dict):
        if not isinstance(databag, dict):
            raise StateValidationError(
                f"all databags should be dicts, not {type(databag)}",
            )
        for v in databag.values():
            if not isinstance(v, str):
                raise StateValidationError(
                    f"all databags should be Dict[str,str]; "
                    f"found a value of type {type(v)}",
                )


_DEFAULT_IP = " 192.0.2.0"
DEFAULT_JUJU_DATABAG = {
    "egress-subnets": _DEFAULT_IP,
    "ingress-address": _DEFAULT_IP,
    "private-address": _DEFAULT_IP,
}


@dataclasses.dataclass(frozen=True)
class Relation(_RelationBase):
    remote_app_name: str = "remote"

    # local limit
    limit: int = 1

    remote_app_data: "RawDataBagContents" = dataclasses.field(default_factory=dict)
    remote_units_data: Dict["UnitID", "RawDataBagContents"] = dataclasses.field(
        default_factory=lambda: {0: DEFAULT_JUJU_DATABAG.copy()},  # dedup
    )

    def __hash__(self) -> int:
        return hash(self.id)

    @property
    def _remote_app_name(self) -> str:
        """Who is on the other end of this relation?"""
        return self.remote_app_name

    @property
    def _remote_unit_ids(self) -> Tuple["UnitID", ...]:
        """Ids of the units on the other end of this relation."""
        return tuple(self.remote_units_data)

    def _get_databag_for_remote(self, unit_id: "UnitID") -> "RawDataBagContents":
        """Return the databag for some remote unit ID."""
        return self.remote_units_data[unit_id]

    @property
    def _databags(self):
        """Yield all databags in this relation."""
        yield self.local_app_data
        yield self.local_unit_data
        yield self.remote_app_data
        yield from self.remote_units_data.values()


@dataclasses.dataclass(frozen=True)
class SubordinateRelation(_RelationBase):
    remote_app_data: "RawDataBagContents" = dataclasses.field(default_factory=dict)
    remote_unit_data: "RawDataBagContents" = dataclasses.field(
        default_factory=lambda: DEFAULT_JUJU_DATABAG.copy(),
    )

    # app name and ID of the remote unit that *this unit* is attached to.
    remote_app_name: str = "remote"
    remote_unit_id: int = 0

    def __hash__(self) -> int:
        return hash(self.id)

    @property
    def _remote_unit_ids(self) -> Tuple[int]:
        """Ids of the units on the other end of this relation."""
        return (self.remote_unit_id,)

    def _get_databag_for_remote(self, unit_id: int) -> "RawDataBagContents":
        """Return the databag for some remote unit ID."""
        if unit_id is not self.remote_unit_id:
            raise ValueError(
                f"invalid unit id ({unit_id}): subordinate relation only has one "
                f"remote and that has id {self.remote_unit_id}",
            )
        return self.remote_unit_data

    @property
    def _databags(self):
        """Yield all databags in this relation."""
        yield self.local_app_data
        yield self.local_unit_data
        yield self.remote_app_data
        yield self.remote_unit_data

    @property
    def remote_unit_name(self) -> str:
        return f"{self.remote_app_name}/{self.remote_unit_id}"


@dataclasses.dataclass(frozen=True)
class PeerRelation(_RelationBase):
    peers_data: Dict["UnitID", "RawDataBagContents"] = dataclasses.field(
        default_factory=lambda: {0: DEFAULT_JUJU_DATABAG.copy()},
    )
    # mapping from peer unit IDs to their databag contents.
    # Consistency checks will validate that *this unit*'s ID is not in here.

    def __hash__(self) -> int:
        return hash(self.id)

    @property
    def _databags(self):
        """Yield all databags in this relation."""
        yield self.local_app_data
        yield self.local_unit_data
        yield from self.peers_data.values()

    @property
    def _remote_unit_ids(self) -> Tuple["UnitID", ...]:
        """Ids of the units on the other end of this relation."""
        return tuple(self.peers_data)

    def _get_databag_for_remote(self, unit_id: "UnitID") -> "RawDataBagContents":
        """Return the databag for some remote unit ID."""
        return self.peers_data[unit_id]


def _random_model_name():
    import random
    import string

    space = string.ascii_letters + string.digits
    return "".join(random.choice(space) for _ in range(20))


@dataclasses.dataclass(frozen=True)
class Model(_max_posargs(1)):
    name: str = dataclasses.field(default_factory=_random_model_name)

    uuid: str = dataclasses.field(default_factory=lambda: str(uuid4()))

    # whatever juju models --format=json | jq '.models[<current-model-index>].type' gives back.
    # TODO: make this exhaustive.
    type: Literal["kubernetes", "lxd"] = "kubernetes"

    cloud_spec: Optional[CloudSpec] = None
    """Cloud specification information (metadata) including credentials."""


# for now, proc mock allows you to map one command to one mocked output.
# todo extend: one input -> multiple outputs, at different times


_CHANGE_IDS = 0


def _generate_new_change_id():
    global _CHANGE_IDS
    _CHANGE_IDS += 1
    logger.info(
        f"change ID unset; automatically assigning {_CHANGE_IDS}. "
        f"If there are problems, pass one manually.",
    )
    return _CHANGE_IDS


@dataclasses.dataclass(frozen=True)
class ExecOutput(_max_posargs(0)):
    return_code: int = 0
    stdout: str = ""
    stderr: str = ""

    # change ID: used internally to keep track of mocked processes
    _change_id: int = dataclasses.field(default_factory=_generate_new_change_id)

    def _run(self) -> int:
        return self._change_id


_ExecMock = Dict[Tuple[str, ...], ExecOutput]


@dataclasses.dataclass(frozen=True)
class Mount(_max_posargs(0)):
    location: Union[str, PurePosixPath]
    source: Union[str, Path]


def _now_utc():
    return datetime.datetime.now(tz=datetime.timezone.utc)


_next_notice_id_counter = 1


def next_notice_id(*, update=True):
    global _next_notice_id_counter
    cur = _next_notice_id_counter
    if update:
        _next_notice_id_counter += 1
    return str(cur)


@dataclasses.dataclass(frozen=True)
class Notice(_max_posargs(1)):
    key: str
    """The notice key, a string that differentiates notices of this type.

    This is in the format ``domain/path``; for example:
    ``canonical.com/postgresql/backup`` or ``example.com/mycharm/notice``.
    """

    id: str = dataclasses.field(default_factory=next_notice_id)
    """Unique ID for this notice."""

    user_id: Optional[int] = None
    """UID of the user who may view this notice (None means notice is public)."""

    type: Union[pebble.NoticeType, str] = pebble.NoticeType.CUSTOM
    """Type of the notice."""

    first_occurred: datetime.datetime = dataclasses.field(default_factory=_now_utc)
    """The first time one of these notices (type and key combination) occurs."""

    last_occurred: datetime.datetime = dataclasses.field(default_factory=_now_utc)
    """The last time one of these notices occurred."""

    last_repeated: datetime.datetime = dataclasses.field(default_factory=_now_utc)
    """The time this notice was last repeated.

    See Pebble's `Notices documentation <https://github.com/canonical/pebble/#notices>`_
    for an explanation of what "repeated" means.
    """

    occurrences: int = 1
    """The number of times one of these notices has occurred."""

    last_data: Dict[str, str] = dataclasses.field(default_factory=dict)
    """Additional data captured from the last occurrence of one of these notices."""

    repeat_after: Optional[datetime.timedelta] = None
    """Minimum time after one of these was last repeated before Pebble will repeat it again."""

    expire_after: Optional[datetime.timedelta] = None
    """How long since one of these last occurred until Pebble will drop the notice."""

    def _to_ops(self) -> pebble.Notice:
        return pebble.Notice(
            id=self.id,
            user_id=self.user_id,
            type=self.type,
            key=self.key,
            first_occurred=self.first_occurred,
            last_occurred=self.last_occurred,
            last_repeated=self.last_repeated,
            occurrences=self.occurrences,
            last_data=self.last_data,
            repeat_after=self.repeat_after,
            expire_after=self.expire_after,
        )


@dataclasses.dataclass(frozen=True)
class _BoundNotice(_max_posargs(0)):
    notice: Notice
    container: "Container"

    @property
    def event(self):
        """Sugar to generate a <container's name>-pebble-custom-notice event for this notice."""
        suffix = PEBBLE_CUSTOM_NOTICE_EVENT_SUFFIX
        return _Event(
            path=normalize_name(self.container.name) + suffix,
            container=self.container,
            notice=self.notice,
        )


@dataclasses.dataclass(frozen=True)
class Container(_max_posargs(1)):
    name: str

    can_connect: bool = False

    # This is the base plan. On top of it, one can add layers.
    # We need to model pebble in this way because it's impossible to retrieve the layers from
    # pebble or derive them from the resulting plan (which one CAN get from pebble).
    # So if we are instantiating Container by fetching info from a 'live' charm, the 'layers'
    # will be unknown. all that we can know is the resulting plan (the 'computed plan').
    _base_plan: dict = dataclasses.field(default_factory=dict)
    # We expect most of the user-facing testing to be covered by this 'layers' attribute,
    # as all will be known when unit-testing.
    layers: Dict[str, pebble.Layer] = dataclasses.field(default_factory=dict)

    service_status: Dict[str, pebble.ServiceStatus] = dataclasses.field(
        default_factory=dict,
    )

    # this is how you specify the contents of the filesystem: suppose you want to express that your
    # container has:
    # - /home/foo/bar.py
    # - /bin/bash
    # - /bin/baz
    #
    # this becomes:
    # mounts = {
    #     'foo': Mount(location='/home/foo/', source=Path('/path/to/local/dir/containing/bar/py/'))
    #     'bin': Mount(location='/bin/', source=Path('/path/to/local/dir/containing/bash/and/baz/'))
    # }
    # when the charm runs `pebble.pull`, it will return .open() from one of those paths.
    # when the charm pushes, it will either overwrite one of those paths (careful!) or it will
    # create a tempfile and insert its path in the mock filesystem tree
    mounts: Dict[str, Mount] = dataclasses.field(default_factory=dict)

    exec_mock: _ExecMock = dataclasses.field(default_factory=dict)

    notices: List[Notice] = dataclasses.field(default_factory=list)

    def __hash__(self) -> int:
        return hash(self.name)

    def _render_services(self):
        # copied over from ops.testing._TestingPebbleClient._render_services()
        services = {}  # type: Dict[str, pebble.Service]
        for key in sorted(self.layers.keys()):
            layer = self.layers[key]
            for name, service in layer.services.items():
                services[name] = service
        return services

    @property
    def plan(self) -> pebble.Plan:
        """The 'computed' pebble plan.

        i.e. the base plan plus the layers that have been added on top.
        You should run your assertions on this plan, not so much on the layers, as those are
        input data.
        """

        # copied over from ops.testing._TestingPebbleClient.get_plan().
        plan = pebble.Plan(yaml.safe_dump(self._base_plan))
        services = self._render_services()
        if not services:
            return plan
        for name in sorted(services.keys()):
            plan.services[name] = services[name]
        return plan

    @property
    def services(self) -> Dict[str, pebble.ServiceInfo]:
        """The pebble services as rendered in the plan."""
        services = self._render_services()
        infos = {}  # type: Dict[str, pebble.ServiceInfo]
        names = sorted(services.keys())
        for name in names:
            try:
                service = services[name]
            except KeyError:
                # in pebble, it just returns "nothing matched" if there are 0 matches,
                # but it ignores services it doesn't recognize
                continue
            status = self.service_status.get(name, pebble.ServiceStatus.INACTIVE)
            if service.startup == "":
                startup = pebble.ServiceStartup.DISABLED
            else:
                startup = pebble.ServiceStartup(service.startup)
            info = pebble.ServiceInfo(
                name,
                startup=startup,
                current=pebble.ServiceStatus(status),
            )
            infos[name] = info
        return infos

    def get_filesystem(self, ctx: "Context") -> Path:
        """Simulated pebble filesystem in this context."""
        return ctx._get_container_root(self.name)

    def get_notice(
        self,
        key: str,
        notice_type: pebble.NoticeType = pebble.NoticeType.CUSTOM,
    ) -> _BoundNotice:
        """Get a Pebble notice by key and type.

        Raises:
            KeyError: if the notice is not found.
        """
        for notice in self.notices:
            if notice.key == key and notice.type == notice_type:
                return _BoundNotice(notice=notice, container=self)
        raise KeyError(
            f"{self.name} does not have a notice with key {key} and type {notice_type}",
        )


_RawStatusLiteral = Literal[
    "waiting",
    "blocked",
    "active",
    "unknown",
    "error",
    "maintenance",
]


@dataclasses.dataclass(frozen=True)
class _EntityStatus:
    """This class represents StatusBase and should not be interacted with directly."""

    # Why not use StatusBase directly? Because that can't be used with
    # dataclasses.asdict to then be JSON-serializable.

    name: _RawStatusLiteral
    message: str = ""

    _entity_statuses: ClassVar[Dict[str, Type["_EntityStatus"]]] = {}

    def __eq__(self, other):
        if isinstance(other, (StatusBase, _EntityStatus)):
            return (self.name, self.message) == (other.name, other.message)
        return super().__eq__(other)

    def __repr__(self):
        status_type_name = self.name.title() + "Status"
        if self.name == "unknown":
            return f"{status_type_name}()"
        return f"{status_type_name}('{self.message}')"

    @classmethod
    def from_status_name(
        cls,
        name: _RawStatusLiteral,
        message: str = "",
    ) -> "_EntityStatus":
        # Note that this won't work for UnknownStatus.
        # All subclasses have a default 'name' attribute, but the type checker can't tell that.
        return cls._entity_statuses[name](message=message)  # type:ignore

    @classmethod
    def from_ops(cls, obj: StatusBase) -> "_EntityStatus":
        return cls.from_status_name(cast(_RawStatusLiteral, obj.name), obj.message)


@dataclasses.dataclass(frozen=True, eq=False, repr=False)
class UnknownStatus(_EntityStatus, ops.UnknownStatus):
    __doc__ = ops.UnknownStatus.__doc__

    name: Literal["unknown"] = "unknown"

    def __init__(self):
        super().__init__(name=self.name)
        self.__class__._entity_statuses[self.name] = self.__class__


@dataclasses.dataclass(frozen=True, eq=False, repr=False)
class ErrorStatus(_EntityStatus, ops.ErrorStatus):
    __doc__ = ops.ErrorStatus.__doc__

    name: Literal["error"] = "error"

    def __init__(self, message: str = ""):
        super().__init__(name="error", message=message)
        self.__class__._entity_statuses[self.name] = self.__class__


@dataclasses.dataclass(frozen=True, eq=False, repr=False)
class ActiveStatus(_EntityStatus, ops.ActiveStatus):
    __doc__ = ops.ActiveStatus.__doc__

    name: Literal["active"] = "active"

    def __init__(self, message: str = ""):
        super().__init__(name="active", message=message)
        self.__class__._entity_statuses[self.name] = self.__class__


@dataclasses.dataclass(frozen=True, eq=False, repr=False)
class BlockedStatus(_EntityStatus, ops.BlockedStatus):
    __doc__ = ops.BlockedStatus.__doc__

    name: Literal["blocked"] = "blocked"

    def __init__(self, message: str = ""):
        super().__init__(name="blocked", message=message)
        self.__class__._entity_statuses[self.name] = self.__class__


@dataclasses.dataclass(frozen=True, eq=False, repr=False)
class MaintenanceStatus(_EntityStatus, ops.MaintenanceStatus):
    __doc__ = ops.MaintenanceStatus.__doc__

    name: Literal["maintenance"] = "maintenance"

    def __init__(self, message: str = ""):
        super().__init__(name="maintenance", message=message)
        self.__class__._entity_statuses[self.name] = self.__class__


@dataclasses.dataclass(frozen=True, eq=False, repr=False)
class WaitingStatus(_EntityStatus, ops.WaitingStatus):
    __doc__ = ops.WaitingStatus.__doc__

    name: Literal["waiting"] = "waiting"

    def __init__(self, message: str = ""):
        super().__init__(name="waiting", message=message)
        self.__class__._entity_statuses[self.name] = self.__class__


@dataclasses.dataclass(frozen=True)
class StoredState(_max_posargs(1)):
    name: str = "_stored"

    # /-separated Object names. E.g. MyCharm/MyCharmLib.
    # if None, this StoredState instance is owned by the Framework.
    owner_path: Optional[str] = None

    # Ideally, the type here would be only marshallable types, rather than Any.
    # However, it's complex to describe those types, since it's a recursive
    # definition - even in TypeShed the _Marshallable type includes containers
    # like list[Any], which seems to defeat the point.
    content: Dict[str, Any] = dataclasses.field(default_factory=dict)

    _data_type_name: str = "StoredStateData"

    @property
    def handle_path(self):
        return f"{self.owner_path or ''}/{self._data_type_name}[{self.name}]"

    def __hash__(self) -> int:
        return hash(self.handle_path)


_RawPortProtocolLiteral = Literal["tcp", "udp", "icmp"]


@dataclasses.dataclass(frozen=True)
class _Port(_max_posargs(1)):
    """Represents a port on the charm host."""

    port: Optional[int] = None
    """The port to open. Required for TCP and UDP; not allowed for ICMP."""
    protocol: _RawPortProtocolLiteral = "tcp"

    def __post_init__(self):
        if type(self) is _Port:
            raise RuntimeError(
                "_Port cannot be instantiated directly; "
                "please use TCPPort, UDPPort, or ICMPPort",
            )

    def __eq__(self, other: object) -> bool:
        if isinstance(other, (_Port, ops.Port)):
            return (self.protocol, self.port) == (other.protocol, other.port)
        return False


@dataclasses.dataclass(frozen=True)
class TCPPort(_Port):
    """Represents a TCP port on the charm host."""

    port: int
    """The port to open."""
    protocol: _RawPortProtocolLiteral = "tcp"

    def __post_init__(self):
        super().__post_init__()
        if not (1 <= self.port <= 65535):
            raise StateValidationError(
                f"`port` outside bounds [1:65535], got {self.port}",
            )


@dataclasses.dataclass(frozen=True)
class UDPPort(_Port):
    """Represents a UDP port on the charm host."""

    port: int
    """The port to open."""
    protocol: _RawPortProtocolLiteral = "udp"

    def __post_init__(self):
        super().__post_init__()
        if not (1 <= self.port <= 65535):
            raise StateValidationError(
                f"`port` outside bounds [1:65535], got {self.port}",
            )


@dataclasses.dataclass(frozen=True)
class ICMPPort(_Port):
    """Represents an ICMP port on the charm host."""

    protocol: _RawPortProtocolLiteral = "icmp"

    _max_positional_args: Final = 0

    def __post_init__(self):
        super().__post_init__()
        if self.port is not None:
            raise StateValidationError("`port` cannot be set for `ICMPPort`")


_port_cls_by_protocol = {
    "tcp": TCPPort,
    "udp": UDPPort,
    "icmp": ICMPPort,
}


_next_storage_index_counter = 0  # storage indices start at 0


def next_storage_index(*, update=True):
    """Get the index (used to be called ID) the next Storage to be created will get.

    Pass update=False if you're only inspecting it.
    Pass update=True if you also want to bump it.
    """
    global _next_storage_index_counter
    cur = _next_storage_index_counter
    if update:
        _next_storage_index_counter += 1
    return cur


@dataclasses.dataclass(frozen=True)
class Storage(_max_posargs(1)):
    """Represents an (attached!) storage made available to the charm container."""

    name: str

    index: int = dataclasses.field(default_factory=next_storage_index)
    # Every new Storage instance gets a new one, if there's trouble, override.

    def __eq__(self, other: object) -> bool:
        if isinstance(other, (Storage, ops.Storage)):
            return (self.name, self.index) == (other.name, other.index)
        return False

    def get_filesystem(self, ctx: "Context") -> Path:
        """Simulated filesystem root in this context."""
        return ctx._get_storage_root(self.name, self.index)


@dataclasses.dataclass(frozen=True)
class Resource(_max_posargs(0)):
    """Represents a resource made available to the charm."""

    name: str
    path: "PathLike"


@dataclasses.dataclass(frozen=True)
class State(_max_posargs(0)):
    """Represents the juju-owned portion of a unit's state.

    Roughly speaking, it wraps all hook-tool- and pebble-mediated data a charm can access in its
    lifecycle. For example, status-get will return data from `State.status`, is-leader will
    return data from `State.leader`, and so on.
    """

    config: Dict[str, Union[str, int, float, bool]] = dataclasses.field(
        default_factory=dict,
    )
    """The present configuration of this charm."""
    relations: FrozenSet["AnyRelation"] = dataclasses.field(default_factory=frozenset)
    """All relations that currently exist for this charm."""
    networks: FrozenSet[Network] = dataclasses.field(default_factory=frozenset)
    """Manual overrides for any relation and extra bindings currently provisioned for this charm.
    If a metadata-defined relation endpoint is not explicitly mapped to a Network in this field,
    it will be defaulted.
    [CAVEAT: `extra-bindings` is a deprecated, regretful feature in juju/ops. For completeness we
    support it, but use at your own risk.] If a metadata-defined extra-binding is left empty,
    it will be defaulted.
    """
    containers: FrozenSet[Container] = dataclasses.field(default_factory=frozenset)
    """All containers (whether they can connect or not) that this charm is aware of."""
    storages: FrozenSet[Storage] = dataclasses.field(default_factory=frozenset)
    """All ATTACHED storage instances for this charm.
    If a storage is not attached, omit it from this listing."""

    # we don't use sets to make json serialization easier
    opened_ports: FrozenSet[_Port] = dataclasses.field(default_factory=frozenset)
    """Ports opened by juju on this charm."""
    leader: bool = False
    """Whether this charm has leadership."""
    model: Model = Model()
    """The model this charm lives in."""
    secrets: FrozenSet[Secret] = dataclasses.field(default_factory=frozenset)
    """The secrets this charm has access to (as an owner, or as a grantee).
    The presence of a secret in this list entails that the charm can read it.
    Whether it can manage it or not depends on the individual secret's `owner` flag."""
    resources: FrozenSet[Resource] = dataclasses.field(default_factory=frozenset)
    """All resources that this charm can access."""
    planned_units: int = 1
    """Number of non-dying planned units that are expected to be running this application.
    Use with caution."""

    # Represents the OF's event queue. These events will be emitted before the event being
    # dispatched, and represent the events that had been deferred during the previous run.
    # If the charm defers any events during "this execution", they will be appended
    # to this list.
    deferred: List["DeferredEvent"] = dataclasses.field(default_factory=list)
    """Events that have been deferred on this charm by some previous execution."""
    stored_states: FrozenSet["StoredState"] = dataclasses.field(
        default_factory=frozenset,
    )
    """Contents of a charm's stored state."""

    # the current statuses.
    app_status: _EntityStatus = UnknownStatus()
    """Status of the application."""
    unit_status: _EntityStatus = UnknownStatus()
    """Status of the unit."""
    workload_version: str = ""
    """Workload version."""

    def __post_init__(self):
        # Let people pass in the ops classes, and convert them to the appropriate Scenario classes.
        for name in ["app_status", "unit_status"]:
            val = getattr(self, name)
            if isinstance(val, _EntityStatus):
                pass
            elif isinstance(val, StatusBase):
                object.__setattr__(self, name, _EntityStatus.from_ops(val))
            else:
                raise TypeError(f"Invalid status.{name}: {val!r}")
<<<<<<< HEAD
        normalised_ports = [
            _Port(protocol=port.protocol, port=port.port)
            if isinstance(port, ops.Port)
            else port
            for port in self.opened_ports
        ]
        if self.opened_ports != normalised_ports:
            object.__setattr__(self, "opened_ports", normalised_ports)
        normalised_storage = [
            Storage(name=storage.name, index=storage.index)
            if isinstance(storage, ops.Storage)
            else storage
            for storage in self.storage
        ]
        if self.storage != normalised_storage:
            object.__setattr__(self, "storage", normalised_storage)
        # ops.Container, ops.Model, ops.Relation, ops.Secret should not be instantiated by charmers.
        # ops.Network does not have the relation name, so cannot be converted.
        # ops.Resources does not contain the source of the resource, so cannot be converted.
        # ops.StoredState is not convenient to initialise with data, so not useful here.
=======
        # It's convenient to pass a set, but we really want the attributes to be
        # frozen sets to increase the immutability of State objects.
        for name in [
            "relations",
            "containers",
            "storages",
            "networks",
            "opened_ports",
            "secrets",
            "resources",
            "stored_states",
        ]:
            val = getattr(self, name)
            # We check for "not frozenset" rather than "is set" so that you can
            # actually pass a tuple or list or really any iterable of hashable
            # objects, and it will end up as a frozenset.
            if not isinstance(val, frozenset):
                object.__setattr__(self, name, frozenset(val))
>>>>>>> 892d0ab6

    def _update_workload_version(self, new_workload_version: str):
        """Update the current app version and record the previous one."""
        # We don't keep a full history because we don't expect the app version to change more
        # than once per hook.

        # bypass frozen dataclass
        object.__setattr__(self, "workload_version", new_workload_version)

    def _update_status(
        self,
        new_status: _EntityStatus,
        is_app: bool = False,
    ):
        """Update the current app/unit status."""
        name = "app_status" if is_app else "unit_status"
        # bypass frozen dataclass
        object.__setattr__(self, name, new_status)

    def _update_opened_ports(self, new_ports: FrozenSet[_Port]):
        """Update the current opened ports."""
        # bypass frozen dataclass
        object.__setattr__(self, "opened_ports", new_ports)

    def _update_secrets(self, new_secrets: FrozenSet[Secret]):
        """Update the current secrets."""
        # bypass frozen dataclass
        object.__setattr__(self, "secrets", new_secrets)

    def with_can_connect(self, container_name: str, can_connect: bool) -> "State":
        def replacer(container: Container):
            if container.name == container_name:
                return dataclasses.replace(container, can_connect=can_connect)
            return container

        ctrs = tuple(map(replacer, self.containers))
        return dataclasses.replace(self, containers=ctrs)

    def with_leadership(self, leader: bool) -> "State":
        return dataclasses.replace(self, leader=leader)

    def with_unit_status(self, status: StatusBase) -> "State":
        return dataclasses.replace(
            self,
            unit_status=_EntityStatus.from_ops(status),
        )

    def get_container(self, container: str, /) -> Container:
        """Get container from this State, based on its name."""
        for state_container in self.containers:
            if state_container.name == container:
                return state_container
        raise KeyError(f"container: {container} not found in the State")

    def get_network(self, binding_name: str, /) -> Network:
        """Get network from this State, based on its binding name."""
        for network in self.networks:
            if network.binding_name == binding_name:
                return network
        raise KeyError(f"network: {binding_name} not found in the State")

    def get_secret(
        self,
        *,
        id: Optional[str] = None,
        label: Optional[str] = None,
    ) -> Secret:
        """Get secret from this State, based on the secret's id or label."""
        if id is None and label is None:
            raise ValueError("An id or label must be provided.")

        for secret in self.secrets:
            if (
                (id and label and secret.id == id and secret.label == label)
                or (id and label is None and secret.id == id)
                or (id is None and label and secret.label == label)
            ):
                return secret
        raise KeyError("secret: not found in the State")

    def get_stored_state(
        self,
        stored_state: str,
        /,
        *,
        owner_path: Optional[str] = None,
    ) -> StoredState:
        """Get stored state from this State, based on the stored state's name and owner_path."""
        for ss in self.stored_states:
            if ss.name == stored_state and ss.owner_path == owner_path:
                return ss
        raise ValueError(f"stored state: {stored_state} not found in the State")

    def get_storage(
        self,
        storage: str,
        /,
        *,
        index: Optional[int] = 0,
    ) -> Storage:
        """Get storage from this State, based on the storage's name and index."""
        for state_storage in self.storages:
            if state_storage.name == storage and storage.index == index:
                return state_storage
        raise ValueError(
            f"storage: name={storage}, index={index} not found in the State",
        )

    def get_relation(self, relation: int, /) -> "AnyRelation":
        """Get relation from this State, based on the relation's id."""
        for state_relation in self.relations:
            if state_relation.id == relation:
                return state_relation
        raise KeyError(f"relation: id={relation} not found in the State")

    def get_relations(self, endpoint: str) -> Tuple["AnyRelation", ...]:
        """Get all relations on this endpoint from the current state."""

        # we rather normalize the endpoint than worry about cursed metadata situations such as:
        # requires:
        #   foo-bar: ...
        #   foo_bar: ...

        normalized_endpoint = normalize_name(endpoint)
        return tuple(
            r
            for r in self.relations
            if normalize_name(r.endpoint) == normalized_endpoint
        )


def _is_valid_charmcraft_25_metadata(meta: Dict[str, Any]):
    # Check whether this dict has the expected mandatory metadata fields according to the
    # charmcraft >2.5 charmcraft.yaml schema
    if (config_type := meta.get("type")) != "charm":
        logger.debug(
            f"Not a charm: charmcraft yaml config ``.type`` is {config_type!r}.",
        )
        return False
    if not all(field in meta for field in {"name", "summary", "description"}):
        logger.debug("Not a charm: charmcraft yaml misses some required fields")
        return False
    return True


@dataclasses.dataclass(frozen=True)
class _CharmSpec(Generic[CharmType]):
    """Charm spec."""

    charm_type: Type[CharmBase]
    meta: Dict[str, Any]
    actions: Optional[Dict[str, Any]] = None
    config: Optional[Dict[str, Any]] = None

    # autoloaded means: we are running a 'real' charm class, living in some
    # /src/charm.py, and the metadata files are 'real' metadata files.
    is_autoloaded: bool = False

    @staticmethod
    def _load_metadata_legacy(charm_root: Path):
        """Load metadata from charm projects created with Charmcraft < 2.5."""
        # back in the days, we used to have separate metadata.yaml, config.yaml and actions.yaml
        # files for charm metadata.
        metadata_path = charm_root / "metadata.yaml"
        meta = yaml.safe_load(metadata_path.open()) if metadata_path.exists() else {}

        config_path = charm_root / "config.yaml"
        config = yaml.safe_load(config_path.open()) if config_path.exists() else None

        actions_path = charm_root / "actions.yaml"
        actions = yaml.safe_load(actions_path.open()) if actions_path.exists() else None
        return meta, config, actions

    @staticmethod
    def _load_metadata(charm_root: Path):
        """Load metadata from charm projects created with Charmcraft >= 2.5."""
        metadata_path = charm_root / "charmcraft.yaml"
        meta = yaml.safe_load(metadata_path.open()) if metadata_path.exists() else {}
        if not _is_valid_charmcraft_25_metadata(meta):
            meta = {}
        config = meta.pop("config", None)
        actions = meta.pop("actions", None)
        return meta, config, actions

    @staticmethod
    def autoload(charm_type: Type[CharmBase]) -> "_CharmSpec[CharmType]":
        """Construct a ``_CharmSpec`` object by looking up the metadata from the charm's repo root.

        Will attempt to load the metadata off the ``charmcraft.yaml`` file
        """
        charm_source_path = Path(inspect.getfile(charm_type))
        charm_root = charm_source_path.parent.parent

        # attempt to load metadata from unified charmcraft.yaml
        meta, config, actions = _CharmSpec._load_metadata(charm_root)

        if not meta:
            # try to load using legacy metadata.yaml/actions.yaml/config.yaml files
            meta, config, actions = _CharmSpec._load_metadata_legacy(charm_root)

        if not meta:
            # still no metadata? bug out
            raise MetadataNotFoundError(
                f"invalid charm root {charm_root!r}; "
                f"expected to contain at least a `charmcraft.yaml` file "
                f"(or a `metadata.yaml` file if it's an old charm).",
            )

        return _CharmSpec(
            charm_type=charm_type,
            meta=meta,
            actions=actions,
            config=config,
            is_autoloaded=True,
        )

    def get_all_relations(self) -> List[Tuple[str, Dict[str, str]]]:
        """A list of all relation endpoints defined in the metadata."""
        return list(
            chain(
                self.meta.get("requires", {}).items(),
                self.meta.get("provides", {}).items(),
                self.meta.get("peers", {}).items(),
            ),
        )


@dataclasses.dataclass(frozen=True)
class DeferredEvent:
    handle_path: str
    owner: str
    observer: str

    # needs to be marshal.dumps-able.
    snapshot_data: Dict = dataclasses.field(default_factory=dict)

    @property
    def name(self):
        return self.handle_path.split("/")[-1].split("[")[0]


class _EventType(str, Enum):
    framework = "framework"
    builtin = "builtin"
    relation = "relation"
    action = "action"
    secret = "secret"
    storage = "storage"
    workload = "workload"
    custom = "custom"


class _EventPath(str):
    if TYPE_CHECKING:  # pragma: no cover
        name: str
        owner_path: List[str]
        suffix: str
        prefix: str
        is_custom: bool
        type: _EventType

    def __new__(cls, string):
        string = normalize_name(string)
        instance = super().__new__(cls, string)

        instance.name = name = string.split(".")[-1]
        instance.owner_path = string.split(".")[:-1] or ["on"]

        instance.suffix, instance.type = suffix, _ = _EventPath._get_suffix_and_type(
            name,
        )
        if suffix:
            instance.prefix, _ = string.rsplit(suffix)
        else:
            instance.prefix = string

        instance.is_custom = suffix == ""
        return instance

    @staticmethod
    def _get_suffix_and_type(s: str) -> Tuple[str, _EventType]:
        for suffix in RELATION_EVENTS_SUFFIX:
            if s.endswith(suffix):
                return suffix, _EventType.relation

        if s.endswith(ACTION_EVENT_SUFFIX):
            return ACTION_EVENT_SUFFIX, _EventType.action

        if s in SECRET_EVENTS:
            return s, _EventType.secret

        if s in FRAMEWORK_EVENTS:
            return s, _EventType.framework

        # Whether the event name indicates that this is a storage event.
        for suffix in STORAGE_EVENTS_SUFFIX:
            if s.endswith(suffix):
                return suffix, _EventType.storage

        # Whether the event name indicates that this is a workload event.
        if s.endswith(PEBBLE_READY_EVENT_SUFFIX):
            return PEBBLE_READY_EVENT_SUFFIX, _EventType.workload
        if s.endswith(PEBBLE_CUSTOM_NOTICE_EVENT_SUFFIX):
            return PEBBLE_CUSTOM_NOTICE_EVENT_SUFFIX, _EventType.workload

        if s in BUILTIN_EVENTS:
            return "", _EventType.builtin

        return "", _EventType.custom


@dataclasses.dataclass(frozen=True)
class _Event:
    path: str
    args: Tuple[Any, ...] = ()
    kwargs: Dict[str, Any] = dataclasses.field(default_factory=dict)

    # if this is a storage event, the storage it refers to
    storage: Optional["Storage"] = None
    # if this is a relation event, the relation it refers to
    relation: Optional["AnyRelation"] = None
    # and the name of the remote unit this relation event is about
    relation_remote_unit_id: Optional[int] = None
    # and the name of the unit that is departing if this is -relation-departed.
    relation_departed_unit_id: Optional[int] = None

    # if this is a secret event, the secret it refers to
    secret: Optional[Secret] = None
    # if this is a secret-removed or secret-expired event, the secret revision it refers to
    secret_revision: Optional[int] = None

    # if this is a workload (container) event, the container it refers to
    container: Optional[Container] = None

    # if this is a Pebble notice event, the notice it refers to
    notice: Optional[Notice] = None

    # if this is an action event, the Action instance
    action: Optional["Action"] = None

    _owner_path: List[str] = dataclasses.field(default_factory=list)

    def __post_init__(self):
        path = _EventPath(self.path)
        # bypass frozen dataclass
        object.__setattr__(self, "path", path)

    @property
    def _path(self) -> _EventPath:
        # we converted it in __post_init__, but the type checker doesn't know about that
        return cast(_EventPath, self.path)

    @property
    def name(self) -> str:
        """Full event name.

        Consists of a 'prefix' and a 'suffix'. The suffix denotes the type of the event, the
        prefix the name of the entity the event is about.

        "foo-relation-changed":
         - "foo"=prefix (name of a relation),
         - "-relation-changed"=suffix (relation event)
        """
        return self._path.name

    @property
    def owner_path(self) -> List[str]:
        """Path to the ObjectEvents instance owning this event.

        If this event is defined on the toplevel charm class, it should be ['on'].
        """
        return self._path.owner_path

    @property
    def _is_relation_event(self) -> bool:
        """Whether the event name indicates that this is a relation event."""
        return self._path.type is _EventType.relation

    @property
    def _is_action_event(self) -> bool:
        """Whether the event name indicates that this is a relation event."""
        return self._path.type is _EventType.action

    @property
    def _is_secret_event(self) -> bool:
        """Whether the event name indicates that this is a secret event."""
        return self._path.type is _EventType.secret

    @property
    def _is_storage_event(self) -> bool:
        """Whether the event name indicates that this is a storage event."""
        return self._path.type is _EventType.storage

    @property
    def _is_workload_event(self) -> bool:
        """Whether the event name indicates that this is a workload event."""
        return self._path.type is _EventType.workload

    # this method is private because _CharmSpec is not quite user-facing; also,
    # the user should know.
    def _is_builtin_event(self, charm_spec: "_CharmSpec"):
        """Determine whether the event is a custom-defined one or a builtin one."""
        event_name = self.name

        # simple case: this is an event type owned by our charm base.on
        if hasattr(charm_spec.charm_type.on, event_name):
            return hasattr(CharmEvents, event_name)

        # this could be an event defined on some other Object, e.g. a charm lib.
        # We don't support (yet) directly emitting those, but they COULD have names that conflict
        # with events owned by the base charm. E.g. if the charm has a `foo` relation, the charm
        # will get a  charm.on.foo_relation_created. Your charm lib is free to define its own
        # `foo_relation_created`  custom event, because its handle will be
        # `charm.lib.on.foo_relation_created` and therefore be  unique and the Framework is happy.
        # However, our Event data structure ATM has no knowledge of which Object/Handle it is
        # owned by. So the only thing we can do right now is: check whether the event name,
        # assuming it is owned by the charm, LOOKS LIKE that of a builtin event or not.
        return self._path.type is not _EventType.custom

    def deferred(self, handler: Callable, event_id: int = 1) -> DeferredEvent:
        """Construct a DeferredEvent from this Event."""
        handler_repr = repr(handler)
        handler_re = re.compile(r"<function (.*) at .*>")
        match = handler_re.match(handler_repr)
        if not match:
            raise ValueError(
                f"cannot construct DeferredEvent from {handler}; please create one manually.",
            )
        owner_name, handler_name = match.groups()[0].split(".")[-2:]
        handle_path = f"{owner_name}/on/{self.name}[{event_id}]"

        snapshot_data = {}

        # fixme: at this stage we can't determine if the event is a builtin one or not; if it is
        #  not, then the coming checks are meaningless: the custom event could be named like a
        #  relation event but not *be* one.
        if self._is_workload_event:
            # this is a WorkloadEvent. The snapshot:
            container = cast(Container, self.container)
            snapshot_data = {
                "container_name": container.name,
            }
            if self.notice:
                if hasattr(self.notice.type, "value"):
                    notice_type = cast(pebble.NoticeType, self.notice.type).value
                else:
                    notice_type = str(self.notice.type)
                snapshot_data.update(
                    {
                        "notice_id": self.notice.id,
                        "notice_key": self.notice.key,
                        "notice_type": notice_type,
                    },
                )

        elif self._is_relation_event:
            # this is a RelationEvent.
            relation = cast("AnyRelation", self.relation)
            if isinstance(relation, PeerRelation):
                # FIXME: relation.unit for peers should point to <this unit>, but we
                #  don't have access to the local app name in this context.
                remote_app = "local"
            else:
                remote_app = relation.remote_app_name

            snapshot_data = {
                "relation_name": relation.endpoint,
                "relation_id": relation.id,
                "app_name": remote_app,
                "unit_name": f"{remote_app}/{self.relation_remote_unit_id}",
            }

        return DeferredEvent(
            handle_path,
            owner_name,
            handler_name,
            snapshot_data=snapshot_data,
        )


_next_action_id_counter = 1


def next_action_id(*, update=True):
    global _next_action_id_counter
    cur = _next_action_id_counter
    if update:
        _next_action_id_counter += 1
    # Juju currently uses numbers for the ID, but in the past used UUIDs, so
    # we need these to be strings.
    return str(cur)


@dataclasses.dataclass(frozen=True)
class Action(_max_posargs(1)):
    name: str

    params: Dict[str, "AnyJson"] = dataclasses.field(default_factory=dict)

    id: str = dataclasses.field(default_factory=next_action_id)
    """Juju action ID.

    Every action invocation is automatically assigned a new one. Override in
    the rare cases where a specific ID is required."""

    @property
    def event(self) -> _Event:
        """Helper to generate an action event from this action."""
        return _Event(self.name + ACTION_EVENT_SUFFIX, action=self)


def deferred(
    event: Union[str, _Event],
    handler: Callable,
    event_id: int = 1,
    relation: Optional["Relation"] = None,
    container: Optional["Container"] = None,
    notice: Optional["Notice"] = None,
):
    """Construct a DeferredEvent from an Event or an event name."""
    if isinstance(event, str):
        event = _Event(event, relation=relation, container=container, notice=notice)
    return event.deferred(handler=handler, event_id=event_id)<|MERGE_RESOLUTION|>--- conflicted
+++ resolved
@@ -1196,7 +1196,6 @@
                 object.__setattr__(self, name, _EntityStatus.from_ops(val))
             else:
                 raise TypeError(f"Invalid status.{name}: {val!r}")
-<<<<<<< HEAD
         normalised_ports = [
             _Port(protocol=port.protocol, port=port.port)
             if isinstance(port, ops.Port)
@@ -1217,7 +1216,7 @@
         # ops.Network does not have the relation name, so cannot be converted.
         # ops.Resources does not contain the source of the resource, so cannot be converted.
         # ops.StoredState is not convenient to initialise with data, so not useful here.
-=======
+
         # It's convenient to pass a set, but we really want the attributes to be
         # frozen sets to increase the immutability of State objects.
         for name in [
@@ -1236,7 +1235,6 @@
             # objects, and it will end up as a frozenset.
             if not isinstance(val, frozenset):
                 object.__setattr__(self, name, frozenset(val))
->>>>>>> 892d0ab6
 
     def _update_workload_version(self, new_workload_version: str):
         """Update the current app version and record the previous one."""
