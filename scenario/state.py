#!/usr/bin/env python3
# Copyright 2023 Canonical Ltd.
# See LICENSE file for licensing details.
import dataclasses
import datetime
import inspect
import re
from collections import namedtuple
from enum import Enum
from itertools import chain
from pathlib import Path, PurePosixPath
from typing import (
    TYPE_CHECKING,
    Any,
    Callable,
    Dict,
    Generic,
    List,
    Literal,
    Optional,
    Set,
    Tuple,
    Type,
    TypeVar,
    Union,
    cast,
)
from uuid import uuid4

import yaml
from ops import pebble
from ops.charm import CharmBase, CharmEvents
from ops.model import SecretRotate, StatusBase

from scenario.logger import logger as scenario_logger

JujuLogLine = namedtuple("JujuLogLine", ("level", "message"))

if TYPE_CHECKING:  # pragma: no cover
    from scenario import Context

    PathLike = Union[str, Path]
    AnyRelation = Union["Relation", "PeerRelation", "SubordinateRelation"]
    AnyJson = Union[str, bool, dict, int, float, list]
    RawSecretRevisionContents = RawDataBagContents = Dict[str, str]
    UnitID = int

CharmType = TypeVar("CharmType", bound=CharmBase)

logger = scenario_logger.getChild("state")

ATTACH_ALL_STORAGES = "ATTACH_ALL_STORAGES"
CREATE_ALL_RELATIONS = "CREATE_ALL_RELATIONS"
BREAK_ALL_RELATIONS = "BREAK_ALL_RELATIONS"
DETACH_ALL_STORAGES = "DETACH_ALL_STORAGES"

ACTION_EVENT_SUFFIX = "_action"
# all builtin events except secret events. They're special because they carry secret metadata.
BUILTIN_EVENTS = {
    "start",
    "stop",
    "install",
    "install",
    "start",
    "stop",
    "remove",
    "update_status",
    "config_changed",
    "upgrade_charm",
    "pre_series_upgrade",
    "post_series_upgrade",
    "leader_elected",
    "leader_settings_changed",
    "collect_metrics",
}
FRAMEWORK_EVENTS = {
    "pre_commit",
    "commit",
    "collect_app_status",
    "collect_unit_status",
}
PEBBLE_READY_EVENT_SUFFIX = "_pebble_ready"
RELATION_EVENTS_SUFFIX = {
    "_relation_changed",
    "_relation_broken",
    "_relation_joined",
    "_relation_departed",
    "_relation_created",
}
STORAGE_EVENTS_SUFFIX = {
    "_storage_detaching",
    "_storage_attached",
}

SECRET_EVENTS = {
    "secret_changed",
    "secret_removed",
    "secret_rotate",
    "secret_expired",
}

META_EVENTS = {
    "CREATE_ALL_RELATIONS": "_relation_created",
    "BREAK_ALL_RELATIONS": "_relation_broken",
    "DETACH_ALL_STORAGES": "_storage_detaching",
    "ATTACH_ALL_STORAGES": "_storage_attached",
}


class StateValidationError(RuntimeError):
    """Raised when individual parts of the State are inconsistent."""

    # as opposed to InconsistentScenario error where the
    # **combination** of several parts of the State are.


class MetadataNotFoundError(RuntimeError):
    """Raised when Scenario can't find a metadata.yaml file in the provided charm root."""


class BindFailedError(RuntimeError):
    """Raised when Event.bind fails."""


@dataclasses.dataclass(frozen=True)
class Secret:
    id: str
    # CAUTION: ops-created Secrets (via .add_secret()) will have a canonicalized
    #  secret id (`secret:` prefix)
    #  but user-created ones will not. Using post-init to patch it in feels bad, but requiring the user to
    #  add the prefix manually every time seems painful as well.

    # mapping from revision IDs to each revision's contents
    contents: Dict[int, "RawSecretRevisionContents"]

    # indicates if the secret is owned by THIS unit, THIS app or some other app/unit.
    # if None, the implication is that the secret has been granted to this unit.
    owner: Literal["unit", "app", None] = None

    # what revision is currently tracked by this charm. Only meaningful if owner=False
    revision: int = 0

    # mapping from relation IDs to remote unit/apps to which this secret has been granted.
    # Only applicable if owner
    remote_grants: Dict[int, Set[str]] = dataclasses.field(default_factory=dict)

    label: Optional[str] = None
    description: Optional[str] = None
    expire: Optional[datetime.datetime] = None
    rotate: Optional[SecretRotate] = None

    # consumer-only events
    @property
    def changed_event(self):
        """Sugar to generate a secret-changed event."""
        if self.owner:
            raise ValueError(
                "This unit will never receive secret-changed for a secret it owns.",
            )
        return Event("secret_changed", secret=self)

    # owner-only events
    @property
    def rotate_event(self):
        """Sugar to generate a secret-rotate event."""
        if not self.owner:
            raise ValueError(
                "This unit will never receive secret-rotate for a secret it does not own.",
            )
        return Event("secret_rotate", secret=self)

    @property
    def expired_event(self):
        """Sugar to generate a secret-expired event."""
        if not self.owner:
            raise ValueError(
                "This unit will never receive secret-expire for a secret it does not own.",
            )
        return Event("secret_expire", secret=self)

    @property
    def remove_event(self):
        """Sugar to generate a secret-remove event."""
        if not self.owner:
            raise ValueError(
                "This unit will never receive secret-removed for a secret it does not own.",
            )
        return Event("secret_removed", secret=self)

    def _set_revision(self, revision: int):
        """Set a new tracked revision."""
        # bypass frozen dataclass
        object.__setattr__(self, "revision", revision)

    def _update_metadata(
        self,
        content: Optional["RawSecretRevisionContents"] = None,
        label: Optional[str] = None,
        description: Optional[str] = None,
        expire: Optional[datetime.datetime] = None,
        rotate: Optional[SecretRotate] = None,
    ):
        """Update the metadata."""
        revision = max(self.contents.keys())
        if content:
            self.contents[revision + 1] = content

        # bypass frozen dataclass
        if label:
            object.__setattr__(self, "label", label)
        if description:
            object.__setattr__(self, "description", description)
        if expire:
            if isinstance(expire, datetime.timedelta):
                expire = datetime.datetime.now() + expire
            object.__setattr__(self, "expire", expire)
        if rotate:
            object.__setattr__(self, "rotate", rotate)


def normalize_name(s: str):
    """Event names, in Scenario, uniformly use underscores instead of dashes."""
    return s.replace("-", "_")


@dataclasses.dataclass(frozen=True)
class Address:
    hostname: str
    value: str
    cidr: str
    address: str = ""  # legacy


@dataclasses.dataclass(frozen=True)
class BindAddress:
    interface_name: str
    addresses: List[Address]
    mac_address: Optional[str] = None

    def hook_tool_output_fmt(self):
        # dumps itself to dict in the same format the hook tool would
        # todo support for legacy (deprecated) `interfacename` and `macaddress` fields?
        dct = {
            "interface-name": self.interface_name,
            "addresses": [dataclasses.asdict(addr) for addr in self.addresses],
        }
        if self.mac_address:
            dct["mac-address"] = self.mac_address
        return dct


@dataclasses.dataclass(frozen=True)
class Network:
    bind_addresses: List[BindAddress]
    ingress_addresses: List[str]
    egress_subnets: List[str]

    def hook_tool_output_fmt(self):
        # dumps itself to dict in the same format the hook tool would
        return {
            "bind-addresses": [ba.hook_tool_output_fmt() for ba in self.bind_addresses],
            "egress-subnets": self.egress_subnets,
            "ingress-addresses": self.ingress_addresses,
        }

    @classmethod
    def default(
        cls,
        private_address: str = "192.0.2.0",
        hostname: str = "",
        cidr: str = "",
        interface_name: str = "",
        mac_address: Optional[str] = None,
        egress_subnets=("192.0.2.0/24",),
        ingress_addresses=("192.0.2.0",),
    ) -> "Network":
        """Helper to create a minimal, heavily defaulted Network."""
        return cls(
            bind_addresses=[
                BindAddress(
                    interface_name=interface_name,
                    mac_address=mac_address,
                    addresses=[
                        Address(hostname=hostname, value=private_address, cidr=cidr),
                    ],
                ),
            ],
            egress_subnets=list(egress_subnets),
            ingress_addresses=list(ingress_addresses),
        )


_next_relation_id_counter = 1


def next_relation_id(update=True):
    global _next_relation_id_counter
    cur = _next_relation_id_counter
    if update:
        _next_relation_id_counter += 1
    return cur


@dataclasses.dataclass(frozen=True)
<<<<<<< HEAD
class RelationBase:
=======
class _RelationBase(_DCBase):
>>>>>>> 5e214e65
    endpoint: str
    """Relation endpoint name. Must match some endpoint name defined in metadata.yaml."""

    interface: Optional[str] = None
    """Interface name. Must match the interface name attached to this endpoint in metadata.yaml.
    If left empty, it will be automatically derived from metadata.yaml."""

    relation_id: int = dataclasses.field(default_factory=next_relation_id)
    """Juju relation ID. Every new Relation instance gets a unique one,
    if there's trouble, override."""

    local_app_data: "RawDataBagContents" = dataclasses.field(default_factory=dict)
    """This application's databag for this relation."""

    local_unit_data: "RawDataBagContents" = dataclasses.field(
        default_factory=lambda: DEFAULT_JUJU_DATABAG.copy(),
    )
    """This unit's databag for this relation."""

    @property
    def _databags(self):
        """Yield all databags in this relation."""
        yield self.local_app_data
        yield self.local_unit_data

    @property
    def _remote_unit_ids(self) -> Tuple["UnitID", ...]:
        """Ids of the units on the other end of this relation."""
        raise NotImplementedError()

    def _get_databag_for_remote(
        self,
        unit_id: int,  # noqa: U100
    ) -> "RawDataBagContents":
        """Return the databag for some remote unit ID."""
        raise NotImplementedError()

    def __post_init__(self):
        if type(self) is _RelationBase:
            raise RuntimeError(
                "_RelationBase cannot be instantiated directly; "
                "please use Relation, PeerRelation, or SubordinateRelation",
            )

        for databag in self._databags:
            self._validate_databag(databag)

    def _validate_databag(self, databag: dict):
        if not isinstance(databag, dict):
            raise StateValidationError(
                f"all databags should be dicts, not {type(databag)}",
            )
        for v in databag.values():
            if not isinstance(v, str):
                raise StateValidationError(
                    f"all databags should be Dict[str,str]; "
                    f"found a value of type {type(v)}",
                )

    @property
    def changed_event(self) -> "Event":
        """Sugar to generate a <this relation>-relation-changed event."""
        return Event(
            path=normalize_name(self.endpoint + "-relation-changed"),
            relation=cast("AnyRelation", self),
        )

    @property
    def joined_event(self) -> "Event":
        """Sugar to generate a <this relation>-relation-joined event."""
        return Event(
            path=normalize_name(self.endpoint + "-relation-joined"),
            relation=cast("AnyRelation", self),
        )

    @property
    def created_event(self) -> "Event":
        """Sugar to generate a <this relation>-relation-created event."""
        return Event(
            path=normalize_name(self.endpoint + "-relation-created"),
            relation=cast("AnyRelation", self),
        )

    @property
    def departed_event(self) -> "Event":
        """Sugar to generate a <this relation>-relation-departed event."""
        return Event(
            path=normalize_name(self.endpoint + "-relation-departed"),
            relation=cast("AnyRelation", self),
        )

    @property
    def broken_event(self) -> "Event":
        """Sugar to generate a <this relation>-relation-broken event."""
        return Event(
            path=normalize_name(self.endpoint + "-relation-broken"),
            relation=cast("AnyRelation", self),
        )


_DEFAULT_IP = " 192.0.2.0"
DEFAULT_JUJU_DATABAG = {
    "egress-subnets": _DEFAULT_IP,
    "ingress-address": _DEFAULT_IP,
    "private-address": _DEFAULT_IP,
}


@dataclasses.dataclass(frozen=True)
class Relation(_RelationBase):
    remote_app_name: str = "remote"

    # local limit
    limit: int = 1

    remote_app_data: "RawDataBagContents" = dataclasses.field(default_factory=dict)
    remote_units_data: Dict["UnitID", "RawDataBagContents"] = dataclasses.field(
        default_factory=lambda: {0: DEFAULT_JUJU_DATABAG.copy()},  # dedup
    )

    @property
    def _remote_app_name(self) -> str:
        """Who is on the other end of this relation?"""
        return self.remote_app_name

    @property
    def _remote_unit_ids(self) -> Tuple["UnitID", ...]:
        """Ids of the units on the other end of this relation."""
        return tuple(self.remote_units_data)

    def _get_databag_for_remote(self, unit_id: "UnitID") -> "RawDataBagContents":
        """Return the databag for some remote unit ID."""
        return self.remote_units_data[unit_id]

    @property
    def _databags(self):
        """Yield all databags in this relation."""
        yield self.local_app_data
        yield self.local_unit_data
        yield self.remote_app_data
        yield from self.remote_units_data.values()


@dataclasses.dataclass(frozen=True)
class SubordinateRelation(_RelationBase):
    remote_app_data: "RawDataBagContents" = dataclasses.field(default_factory=dict)
    remote_unit_data: "RawDataBagContents" = dataclasses.field(
        default_factory=lambda: DEFAULT_JUJU_DATABAG.copy(),
    )

    # app name and ID of the remote unit that *this unit* is attached to.
    remote_app_name: str = "remote"
    remote_unit_id: int = 0

    @property
    def _remote_unit_ids(self) -> Tuple[int]:
        """Ids of the units on the other end of this relation."""
        return (self.remote_unit_id,)

    def _get_databag_for_remote(self, unit_id: int) -> "RawDataBagContents":
        """Return the databag for some remote unit ID."""
        if unit_id is not self.remote_unit_id:
            raise ValueError(
                f"invalid unit id ({unit_id}): subordinate relation only has one "
                f"remote and that has id {self.remote_unit_id}",
            )
        return self.remote_unit_data

    @property
    def _databags(self):
        """Yield all databags in this relation."""
        yield self.local_app_data
        yield self.local_unit_data
        yield self.remote_app_data
        yield self.remote_unit_data

    @property
    def remote_unit_name(self) -> str:
        return f"{self.remote_app_name}/{self.remote_unit_id}"


@dataclasses.dataclass(frozen=True)
class PeerRelation(_RelationBase):
    peers_data: Dict["UnitID", "RawDataBagContents"] = dataclasses.field(
        default_factory=lambda: {0: DEFAULT_JUJU_DATABAG.copy()},
    )
    # mapping from peer unit IDs to their databag contents.
    # Consistency checks will validate that *this unit*'s ID is not in here.

    @property
    def _databags(self):
        """Yield all databags in this relation."""
        yield self.local_app_data
        yield self.local_unit_data
        yield from self.peers_data.values()

    @property
    def _remote_unit_ids(self) -> Tuple["UnitID", ...]:
        """Ids of the units on the other end of this relation."""
        return tuple(self.peers_data)

    def _get_databag_for_remote(self, unit_id: "UnitID") -> "RawDataBagContents":
        """Return the databag for some remote unit ID."""
        return self.peers_data[unit_id]


def _random_model_name():
    import random
    import string

    space = string.ascii_letters + string.digits
    return "".join(random.choice(space) for _ in range(20))


@dataclasses.dataclass(frozen=True)
class Model:
    name: str = dataclasses.field(default_factory=_random_model_name)
    uuid: str = dataclasses.field(default_factory=lambda: str(uuid4()))

    # whatever juju models --format=json | jq '.models[<current-model-index>].type' gives back.
    # TODO: make this exhaustive.
    type: Literal["kubernetes", "lxd"] = "kubernetes"


# for now, proc mock allows you to map one command to one mocked output.
# todo extend: one input -> multiple outputs, at different times


_CHANGE_IDS = 0


def _generate_new_change_id():
    global _CHANGE_IDS
    _CHANGE_IDS += 1
    logger.info(
        f"change ID unset; automatically assigning {_CHANGE_IDS}. "
        f"If there are problems, pass one manually.",
    )
    return _CHANGE_IDS


@dataclasses.dataclass(frozen=True)
class ExecOutput:
    return_code: int = 0
    stdout: str = ""
    stderr: str = ""

    # change ID: used internally to keep track of mocked processes
    _change_id: int = dataclasses.field(default_factory=_generate_new_change_id)

    def _run(self) -> int:
        return self._change_id


_ExecMock = Dict[Tuple[str, ...], ExecOutput]


@dataclasses.dataclass(frozen=True)
class Mount:
    location: Union[str, PurePosixPath]
    src: Union[str, Path]


@dataclasses.dataclass(frozen=True)
class Container:
    name: str
    can_connect: bool = False

    # This is the base plan. On top of it, one can add layers.
    # We need to model pebble in this way because it's impossible to retrieve the layers from
    # pebble or derive them from the resulting plan (which one CAN get from pebble).
    # So if we are instantiating Container by fetching info from a 'live' charm, the 'layers'
    # will be unknown. all that we can know is the resulting plan (the 'computed plan').
    _base_plan: dict = dataclasses.field(default_factory=dict)
    # We expect most of the user-facing testing to be covered by this 'layers' attribute,
    # as all will be known when unit-testing.
    layers: Dict[str, pebble.Layer] = dataclasses.field(default_factory=dict)

    service_status: Dict[str, pebble.ServiceStatus] = dataclasses.field(
        default_factory=dict,
    )

    # this is how you specify the contents of the filesystem: suppose you want to express that your
    # container has:
    # - /home/foo/bar.py
    # - /bin/bash
    # - /bin/baz
    #
    # this becomes:
    # mounts = {
    #     'foo': Mount('/home/foo/', Path('/path/to/local/dir/containing/bar/py/'))
    #     'bin': Mount('/bin/', Path('/path/to/local/dir/containing/bash/and/baz/'))
    # }
    # when the charm runs `pebble.pull`, it will return .open() from one of those paths.
    # when the charm pushes, it will either overwrite one of those paths (careful!) or it will
    # create a tempfile and insert its path in the mock filesystem tree
    mounts: Dict[str, Mount] = dataclasses.field(default_factory=dict)

    exec_mock: _ExecMock = dataclasses.field(default_factory=dict)

    def _render_services(self):
        # copied over from ops.testing._TestingPebbleClient._render_services()
        services = {}  # type: Dict[str, pebble.Service]
        for key in sorted(self.layers.keys()):
            layer = self.layers[key]
            for name, service in layer.services.items():
                services[name] = service
        return services

    @property
    def plan(self) -> pebble.Plan:
        """The 'computed' pebble plan.

        i.e. the base plan plus the layers that have been added on top.
        You should run your assertions on this plan, not so much on the layers, as those are
        input data.
        """

        # copied over from ops.testing._TestingPebbleClient.get_plan().
        plan = pebble.Plan(yaml.safe_dump(self._base_plan))
        services = self._render_services()
        if not services:
            return plan
        for name in sorted(services.keys()):
            plan.services[name] = services[name]
        return plan

    @property
    def services(self) -> Dict[str, pebble.ServiceInfo]:
        """The pebble services as rendered in the plan."""
        services = self._render_services()
        infos = {}  # type: Dict[str, pebble.ServiceInfo]
        names = sorted(services.keys())
        for name in names:
            try:
                service = services[name]
            except KeyError:
                # in pebble, it just returns "nothing matched" if there are 0 matches,
                # but it ignores services it doesn't recognize
                continue
            status = self.service_status.get(name, pebble.ServiceStatus.INACTIVE)
            if service.startup == "":
                startup = pebble.ServiceStartup.DISABLED
            else:
                startup = pebble.ServiceStartup(service.startup)
            info = pebble.ServiceInfo(
                name,
                startup=startup,
                current=pebble.ServiceStatus(status),
            )
            infos[name] = info
        return infos

    def get_filesystem(self, ctx: "Context") -> Path:
        """Simulated pebble filesystem in this context."""
        return ctx._get_container_root(self.name)

    @property
    def pebble_ready_event(self):
        """Sugar to generate a <this container's name>-pebble-ready event."""
        if not self.can_connect:
            logger.warning(
                "you **can** fire pebble-ready while the container cannot connect, "
                "but that's most likely not what you want.",
            )
        return Event(path=normalize_name(self.name + "-pebble-ready"), container=self)


_RawStatusLiteral = Literal[
    "waiting",
    "blocked",
    "active",
    "unknown",
    "error",
    "maintenance",
]


@dataclasses.dataclass(frozen=True)
class _EntityStatus:
    """This class represents StatusBase and should not be interacted with directly."""

    # Why not use StatusBase directly? Because that's not json-serializable.

    name: _RawStatusLiteral
    message: str = ""

    def __eq__(self, other):
        if isinstance(other, (StatusBase, _EntityStatus)):
            return (self.name, self.message) == (other.name, other.message)
        logger.warning(
            f"Comparing Status with {other} is not stable and will be forbidden soon."
            f"Please compare with StatusBase directly.",
        )
        return super().__eq__(other)

    def __repr__(self):
        status_type_name = self.name.title() + "Status"
        if self.name == "unknown":
            return f"{status_type_name}()"
        return f"{status_type_name}('{self.message}')"


def _status_to_entitystatus(obj: StatusBase) -> _EntityStatus:
    """Convert StatusBase to _EntityStatus."""
    statusbase_subclass = type(StatusBase.from_name(obj.name, obj.message))

    class _MyClass(_EntityStatus, statusbase_subclass):
        # Custom type inheriting from a specific StatusBase subclass to support instance checks:
        #  isinstance(state.unit_status, ops.ActiveStatus)
        pass

    return _MyClass(cast(_RawStatusLiteral, obj.name), obj.message)


@dataclasses.dataclass(frozen=True)
class StoredState:
    # /-separated Object names. E.g. MyCharm/MyCharmLib.
    # if None, this StoredState instance is owned by the Framework.
    owner_path: Optional[str]

    name: str = "_stored"
    content: Dict[str, Any] = dataclasses.field(default_factory=dict)

    data_type_name: str = "StoredStateData"

    @property
    def handle_path(self):
        return f"{self.owner_path or ''}/{self.data_type_name}[{self.name}]"


_RawPortProtocolLiteral = Literal["tcp", "udp", "icmp"]


@dataclasses.dataclass(frozen=True)
class Port:
    """Represents a port on the charm host."""

    protocol: _RawPortProtocolLiteral
    port: Optional[int] = None
    """The port to open. Required for TCP and UDP; not allowed for ICMP."""

    def __post_init__(self):
        port = self.port
        is_icmp = self.protocol == "icmp"
        if port:
            if is_icmp:
                raise StateValidationError(
                    "`port` arg not supported with `icmp` protocol",
                )
            if not (1 <= port <= 65535):
                raise StateValidationError(
                    f"`port` outside bounds [1:65535], got {port}",
                )
        elif not is_icmp:
            raise StateValidationError(
                f"`port` arg required with `{self.protocol}` protocol",
            )


_next_storage_index_counter = 0  # storage indices start at 0


def next_storage_index(update=True):
    """Get the index (used to be called ID) the next Storage to be created will get.

    Pass update=False if you're only inspecting it.
    Pass update=True if you also want to bump it.
    """
    global _next_storage_index_counter
    cur = _next_storage_index_counter
    if update:
        _next_storage_index_counter += 1
    return cur


@dataclasses.dataclass(frozen=True)
class Storage:
    """Represents an (attached!) storage made available to the charm container."""

    name: str

    index: int = dataclasses.field(default_factory=next_storage_index)
    # Every new Storage instance gets a new one, if there's trouble, override.

    def get_filesystem(self, ctx: "Context") -> Path:
        """Simulated filesystem root in this context."""
        return ctx._get_storage_root(self.name, self.index)

    @property
    def attached_event(self) -> "Event":
        """Sugar to generate a <this storage>-storage-attached event."""
        return Event(
            path=normalize_name(self.name + "-storage-attached"),
            storage=self,
        )

    @property
    def detaching_event(self) -> "Event":
        """Sugar to generate a <this storage>-storage-detached event."""
        return Event(
            path=normalize_name(self.name + "-storage-detaching"),
            storage=self,
        )


@dataclasses.dataclass(frozen=True)
class State:
    """Represents the juju-owned portion of a unit's state.

    Roughly speaking, it wraps all hook-tool- and pebble-mediated data a charm can access in its
    lifecycle. For example, status-get will return data from `State.status`, is-leader will
    return data from `State.leader`, and so on.
    """

    config: Dict[str, Union[str, int, float, bool]] = dataclasses.field(
        default_factory=dict,
    )
    """The present configuration of this charm."""
    relations: List["AnyRelation"] = dataclasses.field(default_factory=list)
    """All relations that currently exist for this charm."""
    networks: Dict[str, Network] = dataclasses.field(default_factory=dict)
    """Manual overrides for any relation and extra bindings currently provisioned for this charm.
    If a metadata-defined relation endpoint is not explicitly mapped to a Network in this field,
    it will be defaulted.
    [CAVEAT: `extra-bindings` is a deprecated, regretful feature in juju/ops. For completeness we
    support it, but use at your own risk.] If a metadata-defined extra-binding is left empty,
    it will be defaulted.
    """
    containers: List[Container] = dataclasses.field(default_factory=list)
    """All containers (whether they can connect or not) that this charm is aware of."""
    storage: List[Storage] = dataclasses.field(default_factory=list)
    """All ATTACHED storage instances for this charm.
    If a storage is not attached, omit it from this listing."""

    # we don't use sets to make json serialization easier
    opened_ports: List[Port] = dataclasses.field(default_factory=list)
    """Ports opened by juju on this charm."""
    leader: bool = False
    """Whether this charm has leadership."""
    model: Model = Model()
    """The model this charm lives in."""
    secrets: List[Secret] = dataclasses.field(default_factory=list)
    """The secrets this charm has access to (as an owner, or as a grantee).
    The presence of a secret in this list entails that the charm can read it.
    Whether it can manage it or not depends on the individual secret's `owner` flag."""
    resources: Dict[str, "PathLike"] = dataclasses.field(default_factory=dict)
    """Mapping from resource name to path at which the resource can be found."""
    planned_units: int = 1
    """Number of non-dying planned units that are expected to be running this application.
    Use with caution."""

    # represents the OF's event queue. These events will be emitted before the event being
    # dispatched, and represent the events that had been deferred during the previous run.
    # If the charm defers any events during "this execution", they will be appended
    # to this list.
    deferred: List["DeferredEvent"] = dataclasses.field(default_factory=list)
    """Events that have been deferred on this charm by some previous execution."""
    stored_state: List["StoredState"] = dataclasses.field(default_factory=list)
    """Contents of a charm's stored state."""

    # the current statuses. Will be cast to _EntitiyStatus in __post_init__
    app_status: Union[StatusBase, _EntityStatus] = _EntityStatus("unknown")
    """Status of the application."""
    unit_status: Union[StatusBase, _EntityStatus] = _EntityStatus("unknown")
    """Status of the unit."""
    workload_version: str = ""
    """Workload version."""

    def __post_init__(self):
        for name in ["app_status", "unit_status"]:
            val = getattr(self, name)
            if isinstance(val, _EntityStatus):
                pass
            elif isinstance(val, StatusBase):
                object.__setattr__(self, name, _status_to_entitystatus(val))
            else:
                raise TypeError(f"Invalid status.{name}: {val!r}")

    def _update_workload_version(self, new_workload_version: str):
        """Update the current app version and record the previous one."""
        # We don't keep a full history because we don't expect the app version to change more
        # than once per hook.

        # bypass frozen dataclass
        object.__setattr__(self, "workload_version", new_workload_version)

    def _update_status(
        self,
        new_status: _RawStatusLiteral,
        new_message: str = "",
        is_app: bool = False,
    ):
        """Update the current app/unit status and add the previous one to the history."""
        name = "app_status" if is_app else "unit_status"
        # bypass frozen dataclass
        object.__setattr__(self, name, _EntityStatus(new_status, new_message))

    def with_can_connect(self, container_name: str, can_connect: bool) -> "State":
        def replacer(container: Container):
            if container.name == container_name:
                return dataclasses.replace(container, can_connect=can_connect)
            return container

        ctrs = tuple(map(replacer, self.containers))
        return dataclasses.replace(self, containers=ctrs)

    def with_leadership(self, leader: bool) -> "State":
        return dataclasses.replace(self, leader=leader)

    def with_unit_status(self, status: StatusBase) -> "State":
        return dataclasses.replace(
            self,
            status=dataclasses.replace(
                cast(_EntityStatus, self.unit_status),
                unit=_status_to_entitystatus(status),
            ),
        )

    def get_container(self, container: Union[str, Container]) -> Container:
        """Get container from this State, based on an input container or its name."""
        container_name = (
            container.name if isinstance(container, Container) else container
        )
        containers = [c for c in self.containers if c.name == container_name]
        if not containers:
            raise ValueError(f"container: {container_name} not found in the State")
        return containers[0]

    def get_relations(self, endpoint: str) -> Tuple["AnyRelation", ...]:
        """Get all relations on this endpoint from the current state."""

        # we rather normalize the endpoint than worry about cursed metadata situations such as:
        # requires:
        #   foo-bar: ...
        #   foo_bar: ...

        normalized_endpoint = normalize_name(endpoint)
        return tuple(
            r
            for r in self.relations
            if normalize_name(r.endpoint) == normalized_endpoint
        )

    def get_storages(self, name: str) -> Tuple["Storage", ...]:
        """Get all storages with this name."""
        return tuple(s for s in self.storage if s.name == name)

    # FIXME: not a great way to obtain a delta, but is "complete". todo figure out a better way.
    def jsonpatch_delta(self, other: "State"):
        try:
            import jsonpatch  # type: ignore
        except ModuleNotFoundError:
            logger.error(
                "cannot import jsonpatch: using the .delta() "
                "extension requires jsonpatch to be installed."
                "Fetch it with pip install jsonpatch.",
            )
            return NotImplemented
        patch = jsonpatch.make_patch(
            dataclasses.asdict(other),
            dataclasses.asdict(self),
        ).patch
        return sort_patch(patch)


def _is_valid_charmcraft_25_metadata(meta: Dict[str, Any]):
    # Check whether this dict has the expected mandatory metadata fields according to the
    # charmcraft >2.5 charmcraft.yaml schema
    if (config_type := meta.get("type")) != "charm":
        logger.debug(
            f"Not a charm: charmcraft yaml config ``.type`` is {config_type!r}.",
        )
        return False
    if not all(field in meta for field in {"name", "summary", "description"}):
        logger.debug("Not a charm: charmcraft yaml misses some required fields")
        return False
    return True


@dataclasses.dataclass(frozen=True)
class _CharmSpec(Generic[CharmType]):
    """Charm spec."""

    charm_type: Type[CharmBase]
    meta: Dict[str, Any]
    actions: Optional[Dict[str, Any]] = None
    config: Optional[Dict[str, Any]] = None

    # autoloaded means: we are running a 'real' charm class, living in some
    # /src/charm.py, and the metadata files are 'real' metadata files.
    is_autoloaded: bool = False

    @staticmethod
    def _load_metadata_legacy(charm_root: Path):
        """Load metadata from charm projects created with Charmcraft < 2.5."""
        # back in the days, we used to have separate metadata.yaml, config.yaml and actions.yaml
        # files for charm metadata.
        metadata_path = charm_root / "metadata.yaml"
        meta = yaml.safe_load(metadata_path.open()) if metadata_path.exists() else {}

        config_path = charm_root / "config.yaml"
        config = yaml.safe_load(config_path.open()) if config_path.exists() else None

        actions_path = charm_root / "actions.yaml"
        actions = yaml.safe_load(actions_path.open()) if actions_path.exists() else None
        return meta, config, actions

    @staticmethod
    def _load_metadata(charm_root: Path):
        """Load metadata from charm projects created with Charmcraft >= 2.5."""
        metadata_path = charm_root / "charmcraft.yaml"
        meta = yaml.safe_load(metadata_path.open()) if metadata_path.exists() else {}
        if not _is_valid_charmcraft_25_metadata(meta):
            meta = {}
        config = meta.pop("config", None)
        actions = meta.pop("actions", None)
        return meta, config, actions

    @staticmethod
    def autoload(charm_type: Type[CharmBase]) -> "_CharmSpec[CharmType]":
        """Construct a ``_CharmSpec`` object by looking up the metadata from the charm's repo root.

        Will attempt to load the metadata off the ``charmcraft.yaml`` file
        """
        charm_source_path = Path(inspect.getfile(charm_type))
        charm_root = charm_source_path.parent.parent

        # attempt to load metadata from unified charmcraft.yaml
        meta, config, actions = _CharmSpec._load_metadata(charm_root)

        if not meta:
            # try to load using legacy metadata.yaml/actions.yaml/config.yaml files
            meta, config, actions = _CharmSpec._load_metadata_legacy(charm_root)

        if not meta:
            # still no metadata? bug out
            raise MetadataNotFoundError(
                f"invalid charm root {charm_root!r}; "
                f"expected to contain at least a `charmcraft.yaml` file "
                f"(or a `metadata.yaml` file if it's an old charm).",
            )

        return _CharmSpec(
            charm_type=charm_type,
            meta=meta,
            actions=actions,
            config=config,
            is_autoloaded=True,
        )

    def get_all_relations(self) -> List[Tuple[str, Dict[str, str]]]:
        """A list of all relation endpoints defined in the metadata."""
        return list(
            chain(
                self.meta.get("requires", {}).items(),
                self.meta.get("provides", {}).items(),
                self.meta.get("peers", {}).items(),
            ),
        )


def sort_patch(patch: List[Dict], key=lambda obj: obj["path"] + obj["op"]):
    return sorted(patch, key=key)


@dataclasses.dataclass(frozen=True)
class DeferredEvent:
    handle_path: str
    owner: str
    observer: str

    # needs to be marshal.dumps-able.
    snapshot_data: Dict = dataclasses.field(default_factory=dict)

    @property
    def name(self):
        return self.handle_path.split("/")[-1].split("[")[0]


class _EventType(str, Enum):
    framework = "framework"
    builtin = "builtin"
    relation = "relation"
    action = "action"
    secret = "secret"
    storage = "storage"
    workload = "workload"
    custom = "custom"


class _EventPath(str):
    if TYPE_CHECKING:  # pragma: no cover
        name: str
        owner_path: List[str]
        suffix: str
        prefix: str
        is_custom: bool
        type: _EventType

    def __new__(cls, string):
        string = normalize_name(string)
        instance = super().__new__(cls, string)

        instance.name = name = string.split(".")[-1]
        instance.owner_path = string.split(".")[:-1] or ["on"]

        instance.suffix, instance.type = suffix, _ = _EventPath._get_suffix_and_type(
            name,
        )
        if suffix:
            instance.prefix, _ = string.rsplit(suffix)
        else:
            instance.prefix = string

        instance.is_custom = suffix == ""
        return instance

    @staticmethod
    def _get_suffix_and_type(s: str) -> Tuple[str, _EventType]:
        for suffix in RELATION_EVENTS_SUFFIX:
            if s.endswith(suffix):
                return suffix, _EventType.relation

        if s.endswith(ACTION_EVENT_SUFFIX):
            return ACTION_EVENT_SUFFIX, _EventType.action

        if s in SECRET_EVENTS:
            return s, _EventType.secret

        if s in FRAMEWORK_EVENTS:
            return s, _EventType.framework

        # Whether the event name indicates that this is a storage event.
        for suffix in STORAGE_EVENTS_SUFFIX:
            if s.endswith(suffix):
                return suffix, _EventType.storage

        # Whether the event name indicates that this is a workload event.
        if s.endswith(PEBBLE_READY_EVENT_SUFFIX):
            return PEBBLE_READY_EVENT_SUFFIX, _EventType.workload

        if s in BUILTIN_EVENTS:
            return "", _EventType.builtin

        return "", _EventType.custom


@dataclasses.dataclass(frozen=True)
class Event:
    path: str
    args: Tuple[Any, ...] = ()
    kwargs: Dict[str, Any] = dataclasses.field(default_factory=dict)

    # if this is a storage event, the storage it refers to
    storage: Optional["Storage"] = None
    # if this is a relation event, the relation it refers to
    relation: Optional["AnyRelation"] = None
    # and the name of the remote unit this relation event is about
    relation_remote_unit_id: Optional[int] = None

    # if this is a secret event, the secret it refers to
    secret: Optional[Secret] = None

    # if this is a workload (container) event, the container it refers to
    container: Optional[Container] = None

    # if this is an action event, the Action instance
    action: Optional["Action"] = None

    # todo add other meta for
    #  - secret events
    #  - pebble?
    #  - action?

    _owner_path: List[str] = dataclasses.field(default_factory=list)

    def __call__(self, remote_unit_id: Optional[int] = None) -> "Event":
        if remote_unit_id and not self._is_relation_event:
            raise ValueError(
                "cannot pass param `remote_unit_id` to a "
                "non-relation event constructor.",
            )
        return dataclasses.replace(self, relation_remote_unit_id=remote_unit_id)

    def __post_init__(self):
        path = _EventPath(self.path)
        # bypass frozen dataclass
        object.__setattr__(self, "path", path)

    @property
    def _path(self) -> _EventPath:
        # we converted it in __post_init__, but the type checker doesn't know about that
        return cast(_EventPath, self.path)

    @property
    def name(self) -> str:
        """Full event name.

        Consists of a 'prefix' and a 'suffix'. The suffix denotes the type of the event, the
        prefix the name of the entity the event is about.

        "foo-relation-changed":
         - "foo"=prefix (name of a relation),
         - "-relation-changed"=suffix (relation event)
        """
        return self._path.name

    @property
    def owner_path(self) -> List[str]:
        """Path to the ObjectEvents instance owning this event.

        If this event is defined on the toplevel charm class, it should be ['on'].
        """
        return self._path.owner_path

    @property
    def _is_relation_event(self) -> bool:
        """Whether the event name indicates that this is a relation event."""
        return self._path.type is _EventType.relation

    @property
    def _is_action_event(self) -> bool:
        """Whether the event name indicates that this is a relation event."""
        return self._path.type is _EventType.action

    @property
    def _is_secret_event(self) -> bool:
        """Whether the event name indicates that this is a secret event."""
        return self._path.type is _EventType.secret

    @property
    def _is_storage_event(self) -> bool:
        """Whether the event name indicates that this is a storage event."""
        return self._path.type is _EventType.storage

    @property
    def _is_workload_event(self) -> bool:
        """Whether the event name indicates that this is a workload event."""
        return self._path.type is _EventType.workload

    # this method is private because _CharmSpec is not quite user-facing; also,
    # the user should know.
    def _is_builtin_event(self, charm_spec: "_CharmSpec"):
        """Determine whether the event is a custom-defined one or a builtin one."""
        event_name = self.name

        # simple case: this is an event type owned by our charm base.on
        if hasattr(charm_spec.charm_type.on, event_name):
            return hasattr(CharmEvents, event_name)

        # this could be an event defined on some other Object, e.g. a charm lib.
        # We don't support (yet) directly emitting those, but they COULD have names that conflict
        # with events owned by the base charm. E.g. if the charm has a `foo` relation, the charm
        # will get a  charm.on.foo_relation_created. Your charm lib is free to define its own
        # `foo_relation_created`  custom event, because its handle will be
        # `charm.lib.on.foo_relation_created` and therefore be  unique and the Framework is happy.
        # However, our Event data structure ATM has no knowledge of which Object/Handle it is
        # owned by. So the only thing we can do right now is: check whether the event name,
        # assuming it is owned by the charm, LOOKS LIKE that of a builtin event or not.
        return self._path.type is not _EventType.custom

    def bind(self, state: State):
        """Attach to this event the state component it needs.

        For example, a relation event initialized without a Relation instance will search for
        a suitable relation in the provided state and return a copy of itself with that
        relation attached.

        In case of ambiguity (e.g. multiple relations found on 'foo' for event
        'foo-relation-changed', we pop a warning and bind the first one. Use with care!
        """
        entity_name = self._path.prefix

        if self._is_workload_event and not self.container:
            try:
                container = state.get_container(entity_name)
            except ValueError:
                raise BindFailedError(f"no container found with name {entity_name}")
            return dataclasses.replace(self, container=container)

        if self._is_secret_event and not self.secret:
            if len(state.secrets) < 1:
                raise BindFailedError(f"no secrets found in state: cannot bind {self}")
            if len(state.secrets) > 1:
                raise BindFailedError(
                    f"too many secrets found in state: cannot automatically bind {self}",
                )
            return dataclasses.replace(self, secret=state.secrets[0])

        if self._is_storage_event and not self.storage:
            storages = state.get_storages(entity_name)
            if len(storages) < 1:
                raise BindFailedError(
                    f"no storages called {entity_name} found in state",
                )
            if len(storages) > 1:
                logger.warning(
                    f"too many storages called {entity_name}: binding to first one",
                )
            storage = storages[0]
            return dataclasses.replace(self, storage=storage)

        if self._is_relation_event and not self.relation:
            ep_name = entity_name
            relations = state.get_relations(ep_name)
            if len(relations) < 1:
                raise BindFailedError(f"no relations on {ep_name} found in state")
            if len(relations) > 1:
                logger.warning(f"too many relations on {ep_name}: binding to first one")
            return dataclasses.replace(self, relation=relations[0])

        if self._is_action_event and not self.action:
            raise BindFailedError(
                "cannot automatically bind action events: if the action has mandatory parameters "
                "this would probably result in horrible, undebuggable failures downstream.",
            )

        else:
            raise BindFailedError(
                f"cannot bind {self}: only relation, secret, "
                f"or workload events can be bound.",
            )

    def deferred(self, handler: Callable, event_id: int = 1) -> DeferredEvent:
        """Construct a DeferredEvent from this Event."""
        handler_repr = repr(handler)
        handler_re = re.compile(r"<function (.*) at .*>")
        match = handler_re.match(handler_repr)
        if not match:
            raise ValueError(
                f"cannot construct DeferredEvent from {handler}; please create one manually.",
            )
        owner_name, handler_name = match.groups()[0].split(".")[-2:]
        handle_path = f"{owner_name}/on/{self.name}[{event_id}]"

        snapshot_data = {}

        # fixme: at this stage we can't determine if the event is a builtin one or not; if it is
        #  not, then the coming checks are meaningless: the custom event could be named like a
        #  relation event but not *be* one.
        if self._is_workload_event:
            # this is a WorkloadEvent. The snapshot:
            container = cast(Container, self.container)
            snapshot_data = {
                "container_name": container.name,
            }

        elif self._is_relation_event:
            # this is a RelationEvent.
            relation = cast("AnyRelation", self.relation)
            if isinstance(relation, PeerRelation):
                # FIXME: relation.unit for peers should point to <this unit>, but we
                #  don't have access to the local app name in this context.
                remote_app = "local"
            else:
                remote_app = relation.remote_app_name

            snapshot_data = {
                "relation_name": relation.endpoint,
                "relation_id": relation.relation_id,
                "app_name": remote_app,
                "unit_name": f"{remote_app}/{self.relation_remote_unit_id}",
            }

        return DeferredEvent(
            handle_path,
            owner_name,
            handler_name,
            snapshot_data=snapshot_data,
        )


_next_action_id_counter = 1


def next_action_id(update=True):
    global _next_action_id_counter
    cur = _next_action_id_counter
    if update:
        _next_action_id_counter += 1
    # Juju currently uses numbers for the ID, but in the past used UUIDs, so
    # we need these to be strings.
    return str(cur)


@dataclasses.dataclass(frozen=True)
class Action:
    name: str

    params: Dict[str, "AnyJson"] = dataclasses.field(default_factory=dict)

    id: str = dataclasses.field(default_factory=next_action_id)
    """Juju action ID.

    Every action invocation is automatically assigned a new one. Override in
    the rare cases where a specific ID is required."""

    @property
    def event(self) -> Event:
        """Helper to generate an action event from this action."""
        return Event(self.name + ACTION_EVENT_SUFFIX, action=self)


def deferred(
    event: Union[str, Event],
    handler: Callable,
    event_id: int = 1,
    relation: Optional["Relation"] = None,
    container: Optional["Container"] = None,
):
    """Construct a DeferredEvent from an Event or an event name."""
    if isinstance(event, str):
        event = Event(event, relation=relation, container=container)
    return event.deferred(handler=handler, event_id=event_id)<|MERGE_RESOLUTION|>--- conflicted
+++ resolved
@@ -302,11 +302,7 @@
 
 
 @dataclasses.dataclass(frozen=True)
-<<<<<<< HEAD
-class RelationBase:
-=======
-class _RelationBase(_DCBase):
->>>>>>> 5e214e65
+class _RelationBase:
     endpoint: str
     """Relation endpoint name. Must match some endpoint name defined in metadata.yaml."""
 
