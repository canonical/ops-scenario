#!/usr/bin/env python3
# Copyright 2023 Canonical Ltd.
# See LICENSE file for licensing details.

"""The core Scenario State object, and the components inside it."""

import dataclasses
import datetime
import inspect
import random
import re
import string
from enum import Enum
from functools import singledispatch
from itertools import chain
from pathlib import Path, PurePosixPath
from typing import (
    TYPE_CHECKING,
    Any,
    Callable,
    ClassVar,
    Dict,
    Final,
    FrozenSet,
    Generic,
    Iterable,
    List,
    Literal,
    Mapping,
    NoReturn,
    Optional,
    Sequence,
    Set,
    Tuple,
    Type,
    TypeVar,
    Union,
    cast,
)
from uuid import uuid4

import ops
import yaml
from ops import pebble
from ops.charm import CharmBase, CharmEvents
from ops.model import CloudCredential as CloudCredential_Ops
from ops.model import CloudSpec as CloudSpec_Ops
from ops.model import SecretRotate, StatusBase

from scenario.errors import MetadataNotFoundError, StateValidationError
from scenario.logger import logger as scenario_logger

if TYPE_CHECKING:  # pragma: no cover
    from scenario import Context

AnyJson = Union[str, bool, dict, int, float, list]
RawSecretRevisionContents = RawDataBagContents = Dict[str, str]
UnitID = int

CharmType = TypeVar("CharmType", bound=CharmBase)
_Remappable = TypeVar(
    "_Remappable",
    bound=Union["Container", "Relation", "Secret", "StoredState"],
)

logger = scenario_logger.getChild("state")

ATTACH_ALL_STORAGES = "ATTACH_ALL_STORAGES"
CREATE_ALL_RELATIONS = "CREATE_ALL_RELATIONS"
BREAK_ALL_RELATIONS = "BREAK_ALL_RELATIONS"
DETACH_ALL_STORAGES = "DETACH_ALL_STORAGES"

_ACTION_EVENT_SUFFIX = "_action"
# all builtin events except secret events. They're special because they carry secret metadata.
_BUILTIN_EVENTS = {
    "start",
    "stop",
    "install",
    "install",
    "start",
    "stop",
    "remove",
    "update_status",
    "config_changed",
    "upgrade_charm",
    "pre_series_upgrade",
    "post_series_upgrade",
    "leader_elected",
    "leader_settings_changed",
    "collect_metrics",
}
_FRAMEWORK_EVENTS = {
    "pre_commit",
    "commit",
    "collect_app_status",
    "collect_unit_status",
}
_PEBBLE_READY_EVENT_SUFFIX = "_pebble_ready"
_PEBBLE_CUSTOM_NOTICE_EVENT_SUFFIX = "_pebble_custom_notice"
_PEBBLE_CHECK_FAILED_EVENT_SUFFIX = "_pebble_check_failed"
_PEBBLE_CHECK_RECOVERED_EVENT_SUFFIX = "_pebble_check_recovered"
_RELATION_EVENTS_SUFFIX = {
    "_relation_changed",
    "_relation_broken",
    "_relation_joined",
    "_relation_departed",
    "_relation_created",
}
_STORAGE_EVENTS_SUFFIX = {
    "_storage_detaching",
    "_storage_attached",
}

_SECRET_EVENTS = {
    "secret_changed",
    "secret_remove",
    "secret_rotate",
    "secret_expired",
}


class ActionFailed(Exception):
    """Raised at the end of the hook if the charm has called ``event.fail()``."""

    def __init__(self, message: str, state: "State"):
        self.message = message
        self.state = state


# This can be replaced with the KW_ONLY dataclasses functionality in Python 3.10+.
def _max_posargs(n: int):
    class _MaxPositionalArgs:
        """Raises TypeError when instantiating objects if arguments are not passed as keywords.

        Looks for a `_max_positional_args` class attribute, which should be an int
        indicating the maximum number of positional arguments that can be passed to
        `__init__` (excluding `self`).
        """

        _max_positional_args = n

        def __new__(cls, *args, **kwargs):
            # inspect.signature guarantees the order of parameters is as
            # declared, which aligns with dataclasses. Simpler ways of
            # getting the arguments (like __annotations__) do not have that
            # guarantee, although in practice it is the case.
            parameters = inspect.signature(cls.__init__).parameters
            required_args = [
                name
                for name in tuple(parameters)
                if parameters[name].default is inspect.Parameter.empty
                and name not in kwargs
                and name != "self"
            ]
            n_posargs = len(args)
            max_n_posargs = cls._max_positional_args
            kw_only = {
                name
                for name in tuple(parameters)[max_n_posargs:]
                if not name.startswith("_")
            }
            if n_posargs > max_n_posargs:
                raise TypeError(
                    f"{cls.__name__} takes {max_n_posargs} positional "
                    f"argument{'' if max_n_posargs == 1 else 's'} but "
                    f"{n_posargs} {'was' if n_posargs == 1 else 'were'} "
                    f"given. The following arguments are keyword-only: "
                    f"{', '.join(kw_only)}",
                ) from None
            # Also check if there are just not enough arguments at all, because
            # the default TypeError message will incorrectly describe some of
            # the arguments as positional.
            elif n_posargs < len(required_args):
                required_pos = [
                    f"'{arg}'"
                    for arg in required_args[n_posargs:]
                    if arg not in kw_only
                ]
                required_kw = {
                    f"'{arg}'" for arg in required_args[n_posargs:] if arg in kw_only
                }
                if required_pos and required_kw:
                    details = f"positional: {', '.join(required_pos)} and keyword: {', '.join(required_kw)} arguments"
                elif required_pos:
                    details = f"positional argument{'' if len(required_pos) == 1 else 's'}: {', '.join(required_pos)}"
                else:
                    details = f"keyword argument{'' if len(required_kw) == 1 else 's'}: {', '.join(required_kw)}"
                raise TypeError(f"{cls.__name__} missing required {details}") from None
            return super().__new__(cls)

        def __reduce__(self):
            # The default __reduce__ doesn't understand that some arguments have
            # to be passed as keywords, so using the copy module fails.
            attrs = cast(Dict[str, Any], super().__reduce__()[2])
            return (lambda: self.__class__(**attrs), ())

    return _MaxPositionalArgs


@dataclasses.dataclass(frozen=True)
class JujuLogLine(_max_posargs(2)):
    """An entry in the Juju debug-log."""

    level: str
    """The level of the message, for example ``INFO`` or ``ERROR``."""
    message: str
    """The log message."""


@dataclasses.dataclass(frozen=True)
class CloudCredential(_max_posargs(0)):
    __doc__ = ops.CloudCredential.__doc__

    auth_type: str
    """Authentication type."""

    attributes: Dict[str, str] = dataclasses.field(default_factory=dict)
    """A dictionary containing cloud credentials.
    For example, for AWS, it contains `access-key` and `secret-key`;
    for Azure, `application-id`, `application-password` and `subscription-id`
    can be found here.
    """

    redacted: List[str] = dataclasses.field(default_factory=list)
    """A list of redacted generic cloud API secrets."""

    def _to_ops(self) -> CloudCredential_Ops:
        return CloudCredential_Ops(
            auth_type=self.auth_type,
            attributes=self.attributes,
            redacted=self.redacted,
        )


@dataclasses.dataclass(frozen=True)
class CloudSpec(_max_posargs(1)):
    __doc__ = ops.CloudSpec.__doc__

    type: str
    """Type of the cloud."""

    name: str = "localhost"
    """Juju cloud name."""

    region: Optional[str] = None
    """Region of the cloud."""

    endpoint: Optional[str] = None
    """Endpoint of the cloud."""

    identity_endpoint: Optional[str] = None
    """Identity endpoint of the cloud."""

    storage_endpoint: Optional[str] = None
    """Storage endpoint of the cloud."""

    credential: Optional[CloudCredential] = None
    """Cloud credentials with key-value attributes."""

    ca_certificates: List[str] = dataclasses.field(default_factory=list)
    """A list of CA certificates."""

    skip_tls_verify: bool = False
    """Whether to skip TLS verfication."""

    is_controller_cloud: bool = False
    """If this is the cloud used by the controller."""

    def _to_ops(self) -> CloudSpec_Ops:
        return CloudSpec_Ops(
            type=self.type,
            name=self.name,
            region=self.region,
            endpoint=self.endpoint,
            identity_endpoint=self.identity_endpoint,
            storage_endpoint=self.storage_endpoint,
            credential=self.credential._to_ops() if self.credential else None,
            ca_certificates=self.ca_certificates,
            skip_tls_verify=self.skip_tls_verify,
            is_controller_cloud=self.is_controller_cloud,
        )


def _generate_secret_id():
    # This doesn't account for collisions, but the odds are so low that it
    # should not be possible in any realistic test run.
    secret_id = "".join(
        random.choice(string.ascii_lowercase + string.digits) for _ in range(20)
    )
    return f"secret:{secret_id}"


@dataclasses.dataclass(frozen=True)
class Secret(_max_posargs(1)):
    """A Juju secret.

    This class is used for both user and charm secrets.
    """

    tracked_content: "RawSecretRevisionContents"
    """The content of the secret that the charm is currently tracking.

    This is the content the charm will receive with a
    :meth:`ops.Secret.get_content` call."""
    latest_content: Optional["RawSecretRevisionContents"] = None
    """The content of the latest revision of the secret.

    This is the content the charm will receive with a
    :meth:`ops.Secret.peek_content` call."""

    id: str = dataclasses.field(default_factory=_generate_secret_id)
    """The Juju ID of the secret.

    This is automatically assigned and should not usually need to be explicitly set.
    """

    owner: Literal["unit", "app", None] = None
    """Indicates if the secret is owned by *this* unit, *this* application, or
    another application/unit.

    If None, the implication is that read access to the secret has been granted
    to this unit.
    """

    remote_grants: Dict[int, Set[str]] = dataclasses.field(default_factory=dict)
    """Mapping from relation IDs to remote units and applications to which this
    secret has been granted."""

    label: Optional[str] = None
    """A human-readable label the charm can use to retrieve the secret.

    If this is set, it implies that the charm has previously set the label.
    """
    description: Optional[str] = None
    """A human-readable description of the secret."""
    expire: Optional[datetime.datetime] = None
    """The time at which the secret will expire."""
    rotate: Optional[SecretRotate] = None
    """The rotation policy for the secret."""

    # what revision is currently tracked by this charm. Only meaningful if owner=False
    _tracked_revision: int = 1

    # what revision is the latest for this secret.
    _latest_revision: int = 1

    def __hash__(self) -> int:
        return hash(self.id)

    def __post_init__(self):
        if self.latest_content is None:
            # bypass frozen dataclass
            object.__setattr__(self, "latest_content", self.tracked_content)

    def _set_label(self, label):
        # bypass frozen dataclass
        object.__setattr__(self, "label", label)

    def _track_latest_revision(self):
        """Set the current revision to the tracked revision."""
        # bypass frozen dataclass
        object.__setattr__(self, "_tracked_revision", self._latest_revision)
        object.__setattr__(self, "tracked_content", self.latest_content)

    def _update_metadata(
        self,
        content: Optional["RawSecretRevisionContents"] = None,
        label: Optional[str] = None,
        description: Optional[str] = None,
        expire: Optional[datetime.datetime] = None,
        rotate: Optional[SecretRotate] = None,
    ):
        """Update the metadata."""
        # bypass frozen dataclass
        object.__setattr__(self, "_latest_revision", self._latest_revision + 1)
        # TODO: if this is done twice in the same hook, then Juju ignores the
        # first call, it doesn't continue to update like this does.
        # Fix when https://github.com/canonical/operator/issues/1288 is resolved.
        if content:
            object.__setattr__(self, "latest_content", content)
        if label:
            object.__setattr__(self, "label", label)
        if description:
            object.__setattr__(self, "description", description)
        if expire:
            if isinstance(expire, datetime.timedelta):
                expire = datetime.datetime.now() + expire
            object.__setattr__(self, "expire", expire)
        if rotate:
            object.__setattr__(self, "rotate", rotate)


def _normalise_name(s: str):
    """Event names, in Scenario, uniformly use underscores instead of dashes."""
    return s.replace("-", "_")


@dataclasses.dataclass(frozen=True)
class Address(_max_posargs(1)):
    """An address in a Juju network space."""

    value: str
    """The IP address in the space."""
    hostname: str = ""
    """A host name that maps to the address in :attr:`value`."""
    cidr: str = ""
    """The CIDR of the address in :attr:`value`."""

    @property
    def address(self):
        """A deprecated alias for :attr:`value`."""
        return self.value

    @address.setter
    def address(self, value):
        object.__setattr__(self, "value", value)


@dataclasses.dataclass(frozen=True)
class BindAddress(_max_posargs(1)):
    """An address bound to a network interface in a Juju space."""

    addresses: List[Address]
    """The addresses in the space."""
    interface_name: str = ""
    """The name of the network interface."""
    mac_address: Optional[str] = None
    """The MAC address of the interface."""

    def _hook_tool_output_fmt(self):
        # dumps itself to dict in the same format the hook tool would
        # todo support for legacy (deprecated) `interfacename` and `macaddress` fields?
        dct = {
            "interface-name": self.interface_name,
            "addresses": [dataclasses.asdict(addr) for addr in self.addresses],
        }
        if self.mac_address:
            dct["mac-address"] = self.mac_address
        return dct


@dataclasses.dataclass(frozen=True)
class Network(_max_posargs(2)):
    """A Juju network space."""

    binding_name: str
    """The name of the network space."""
    bind_addresses: List[BindAddress] = dataclasses.field(
        default_factory=lambda: [BindAddress([Address("192.0.2.0")])],
    )
    """Addresses that the charm's application should bind to."""
    ingress_addresses: List[str] = dataclasses.field(
        default_factory=lambda: ["192.0.2.0"],
    )
    """Addresses other applications should use to connect to the unit."""
    egress_subnets: List[str] = dataclasses.field(
        default_factory=lambda: ["192.0.2.0/24"],
    )
    """Subnets that other units will see the charm connecting from."""

    def __hash__(self) -> int:
        return hash(self.binding_name)

    def _hook_tool_output_fmt(self):
        # dumps itself to dict in the same format the hook tool would
        return {
            "bind-addresses": [
                ba._hook_tool_output_fmt() for ba in self.bind_addresses
            ],
            "egress-subnets": self.egress_subnets,
            "ingress-addresses": self.ingress_addresses,
        }


_next_relation_id_counter = 1


def _next_relation_id(*, update=True):
    """Get the ID the next relation to be created will get.

    Pass update=False if you're only inspecting it.
    Pass update=True if you also want to bump it.
    """
    global _next_relation_id_counter
    cur = _next_relation_id_counter
    if update:
        _next_relation_id_counter += 1
    return cur


@dataclasses.dataclass(frozen=True)
class RelationBase(_max_posargs(2)):
    endpoint: str
    """Relation endpoint name. Must match some endpoint name defined in the metadata."""

    interface: Optional[str] = None
    """Interface name. Must match the interface name attached to this endpoint in the metadata.
    If left empty, it will be automatically derived from the metadata."""

    id: int = dataclasses.field(default_factory=_next_relation_id)
    """Juju relation ID. Every new Relation instance gets a unique one,
    if there's trouble, override."""

    local_app_data: "RawDataBagContents" = dataclasses.field(default_factory=dict)
    """This application's databag for this relation."""

    local_unit_data: "RawDataBagContents" = dataclasses.field(
        default_factory=lambda: _DEFAULT_JUJU_DATABAG.copy(),
    )
    """This unit's databag for this relation."""

    @property
    def relation_id(self) -> NoReturn:
        """Use `.id` instead of `.relation_id`.

        :private:
        """
        raise AttributeError("use .id instead of .relation_id")

    @property
    def _databags(self):
        """Yield all databags in this relation."""
        yield self.local_app_data
        yield self.local_unit_data

    @property
    def _remote_unit_ids(self) -> Tuple["UnitID", ...]:
        """Ids of the units on the other end of this relation."""
        raise NotImplementedError()

    def _get_databag_for_remote(
        self,
        unit_id: int,  # noqa: U100
    ) -> "RawDataBagContents":
        """Return the databag for some remote unit ID."""
        raise NotImplementedError()

    def __post_init__(self):
        if type(self) is RelationBase:
            raise RuntimeError(
                "RelationBase cannot be instantiated directly; "
                "please use Relation, PeerRelation, or SubordinateRelation",
            )

        for databag in self._databags:
            self._validate_databag(databag)

    def __hash__(self) -> int:
        return hash(self.id)

    def _validate_databag(self, databag: dict):
        if not isinstance(databag, dict):
            raise StateValidationError(
                f"all databags should be dicts, not {type(databag)}",
            )
        for v in databag.values():
            if not isinstance(v, str):
                raise StateValidationError(
                    f"all databags should be Dict[str,str]; "
                    f"found a value of type {type(v)}",
                )


_DEFAULT_IP = "192.0.2.0"
_DEFAULT_JUJU_DATABAG = {
    "egress-subnets": _DEFAULT_IP,
    "ingress-address": _DEFAULT_IP,
    "private-address": _DEFAULT_IP,
}


@dataclasses.dataclass(frozen=True)
class Relation(RelationBase):
    """An integration between the charm and another application."""

    remote_app_name: str = "remote"
    """The name of the remote application, as in the charm's metadata."""

    # local limit
    limit: int = 1
    """The maximum number of integrations on this endpoint."""

    remote_app_data: "RawDataBagContents" = dataclasses.field(default_factory=dict)
    """The current content of the application databag."""
    remote_units_data: Dict["UnitID", "RawDataBagContents"] = dataclasses.field(
        default_factory=lambda: {0: _DEFAULT_JUJU_DATABAG.copy()},  # dedup
    )
    """The current content of the databag for each unit in the relation."""

    def __hash__(self) -> int:
        return hash(self.id)

    @property
    def _remote_app_name(self) -> str:
        """Who is on the other end of this relation?"""
        return self.remote_app_name

    @property
    def _remote_unit_ids(self) -> Tuple["UnitID", ...]:
        """Ids of the units on the other end of this relation."""
        return tuple(self.remote_units_data)

    def _get_databag_for_remote(self, unit_id: "UnitID") -> "RawDataBagContents":
        """Return the databag for some remote unit ID."""
        return self.remote_units_data[unit_id]

    @property
    def _databags(self):
        """Yield all databags in this relation."""
        yield self.local_app_data
        yield self.local_unit_data
        yield self.remote_app_data
        yield from self.remote_units_data.values()


@dataclasses.dataclass(frozen=True)
class SubordinateRelation(RelationBase):
    """A relation to share data between a subordinate and a principal charm."""

    remote_app_data: "RawDataBagContents" = dataclasses.field(default_factory=dict)
    """The current content of the remote application databag."""
    remote_unit_data: "RawDataBagContents" = dataclasses.field(
        default_factory=lambda: _DEFAULT_JUJU_DATABAG.copy(),
    )
    """The current content of the remote unit databag."""

    remote_app_name: str = "remote"
    """The name of the remote application that *this unit* is attached to."""
    remote_unit_id: int = 0
    """The ID of the remote unit that *this unit* is attached to."""

    def __hash__(self) -> int:
        return hash(self.id)

    @property
    def _remote_unit_ids(self) -> Tuple[int]:
        """Ids of the units on the other end of this relation."""
        return (self.remote_unit_id,)

    def _get_databag_for_remote(self, unit_id: int) -> "RawDataBagContents":
        """Return the databag for some remote unit ID."""
        if unit_id is not self.remote_unit_id:
            raise ValueError(
                f"invalid unit id ({unit_id}): subordinate relation only has one "
                f"remote and that has id {self.remote_unit_id}",
            )
        return self.remote_unit_data

    @property
    def _databags(self):
        """Yield all databags in this relation."""
        yield self.local_app_data
        yield self.local_unit_data
        yield self.remote_app_data
        yield self.remote_unit_data

    @property
    def remote_unit_name(self) -> str:
        """The full name of the remote unit, in the form ``remote/0``."""
        return f"{self.remote_app_name}/{self.remote_unit_id}"


@dataclasses.dataclass(frozen=True)
class PeerRelation(RelationBase):
    """A relation to share data between units of the charm."""

    peers_data: Dict["UnitID", "RawDataBagContents"] = dataclasses.field(
        default_factory=lambda: {0: _DEFAULT_JUJU_DATABAG.copy()},
    )
    """Current contents of the peer databags."""
    # Consistency checks will validate that *this unit*'s ID is not in here.

    def __hash__(self) -> int:
        return hash(self.id)

    @property
    def _databags(self):
        """Yield all databags in this relation."""
        yield self.local_app_data
        yield self.local_unit_data
        yield from self.peers_data.values()

    @property
    def _remote_unit_ids(self) -> Tuple["UnitID", ...]:
        """Ids of the units on the other end of this relation."""
        return tuple(self.peers_data)

    def _get_databag_for_remote(self, unit_id: "UnitID") -> "RawDataBagContents":
        """Return the databag for some remote unit ID."""
        return self.peers_data[unit_id]


def _random_model_name():
    import random
    import string

    space = string.ascii_letters + string.digits
    return "".join(random.choice(space) for _ in range(20))


@dataclasses.dataclass(frozen=True)
class Model(_max_posargs(1)):
    """The Juju model in which the charm is deployed."""

    name: str = dataclasses.field(default_factory=_random_model_name)
    """The name of the model."""
    uuid: str = dataclasses.field(default_factory=lambda: str(uuid4()))
    """A unique identifier for the model, typically generated by Juju."""

    # whatever juju models --format=json | jq '.models[<current-model-index>].type' gives back.
    # TODO: make this exhaustive.
    type: Literal["kubernetes", "lxd"] = "kubernetes"
    """The type of Juju model."""

    cloud_spec: Optional[CloudSpec] = None
    """Cloud specification information (metadata) including credentials."""


# for now, proc mock allows you to map one command to one mocked output.
# todo extend: one input -> multiple outputs, at different times


_CHANGE_IDS = 0


def _generate_new_change_id():
    global _CHANGE_IDS
    _CHANGE_IDS += 1
    logger.info(
        f"change ID unset; automatically assigning {_CHANGE_IDS}. "
        f"If there are problems, pass one manually.",
    )
    return _CHANGE_IDS


@dataclasses.dataclass(frozen=True)
class Exec(_max_posargs(1)):
    """Mock data for simulated :meth:`ops.Container.exec` calls."""

    command_prefix: Sequence[str]
    return_code: int = 0
    """The return code of the process.

    Use 0 to mock the process ending successfully, and other values for failure.
    """
    stdout: str = ""
    """Any content written to stdout by the process.

    Provide content that the real process would write to stdout, which can be
    read by the charm.
    """
    stderr: str = ""
    """Any content written to stderr by the process.

    Provide content that the real process would write to stderr, which can be
    read by the charm.
    """

    # change ID: used internally to keep track of mocked processes
    _change_id: int = dataclasses.field(default_factory=_generate_new_change_id)

    def __post_init__(self):
        # The command prefix can be any sequence type, and a list is tidier to
        # write when there's only one string. However, this object needs to be
        # hashable, so can't contain a list. We 'freeze' the sequence to a tuple
        # to support that.
        object.__setattr__(self, "command_prefix", tuple(self.command_prefix))

    def _run(self) -> int:
        return self._change_id


@dataclasses.dataclass(frozen=True)
class Mount(_max_posargs(0)):
    """Maps local files to a :class:`Container` filesystem."""

    location: Union[str, PurePosixPath]
    """The location inside of the container."""
    source: Union[str, Path]
    """The content to provide when the charm does :meth:`ops.Container.pull`."""


def _now_utc():
    return datetime.datetime.now(tz=datetime.timezone.utc)


_next_notice_id_counter = 1


def _next_notice_id(*, update=True):
    """Get the ID the next Pebble notice to be created will get.

    Pass update=False if you're only inspecting it.
    Pass update=True if you also want to bump it.
    """
    global _next_notice_id_counter
    cur = _next_notice_id_counter
    if update:
        _next_notice_id_counter += 1
    return str(cur)


@dataclasses.dataclass(frozen=True)
class Notice(_max_posargs(1)):
    """A Pebble notice."""

    key: str
    """The notice key, a string that differentiates notices of this type.

    This is in the format ``domain/path``; for example:
    ``canonical.com/postgresql/backup`` or ``example.com/mycharm/notice``.
    """

    id: str = dataclasses.field(default_factory=_next_notice_id)
    """Unique ID for this notice."""

    user_id: Optional[int] = None
    """UID of the user who may view this notice (None means notice is public)."""

    type: Union[pebble.NoticeType, str] = pebble.NoticeType.CUSTOM
    """Type of the notice."""

    first_occurred: datetime.datetime = dataclasses.field(default_factory=_now_utc)
    """The first time one of these notices (type and key combination) occurs."""

    last_occurred: datetime.datetime = dataclasses.field(default_factory=_now_utc)
    """The last time one of these notices occurred."""

    last_repeated: datetime.datetime = dataclasses.field(default_factory=_now_utc)
    """The time this notice was last repeated.

    See Pebble's `Notices documentation <https://github.com/canonical/pebble/#notices>`_
    for an explanation of what "repeated" means.
    """

    occurrences: int = 1
    """The number of times one of these notices has occurred."""

    last_data: Dict[str, str] = dataclasses.field(default_factory=dict)
    """Additional data captured from the last occurrence of one of these notices."""

    repeat_after: Optional[datetime.timedelta] = None
    """Minimum time after one of these was last repeated before Pebble will repeat it again."""

    expire_after: Optional[datetime.timedelta] = None
    """How long since one of these last occurred until Pebble will drop the notice."""

    def _to_ops(self) -> pebble.Notice:
        return pebble.Notice(
            id=self.id,
            user_id=self.user_id,
            type=self.type,
            key=self.key,
            first_occurred=self.first_occurred,
            last_occurred=self.last_occurred,
            last_repeated=self.last_repeated,
            occurrences=self.occurrences,
            last_data=self.last_data,
            repeat_after=self.repeat_after,
            expire_after=self.expire_after,
        )


@dataclasses.dataclass(frozen=True)
class CheckInfo(_max_posargs(1)):
    """A health check for a Pebble workload container."""

    name: str
    """Name of the check."""

    level: Optional[pebble.CheckLevel] = None
    """Level of the check."""

    status: pebble.CheckStatus = pebble.CheckStatus.UP
    """Status of the check.

    :attr:`ops.pebble.CheckStatus.UP` means the check is healthy (the number of
    failures is fewer than the threshold), :attr:`ops.pebble.CheckStatus.DOWN`
    means the check is unhealthy (the number of failures has reached the
    threshold).
    """

    failures: int = 0
    """Number of failures since the check last succeeded."""

    threshold: int = 3
    """Failure threshold.

    This is how many consecutive failures for the check to be considered 'down'.
    """

    def _to_ops(self) -> pebble.CheckInfo:
        return pebble.CheckInfo(
            name=self.name,
            level=self.level,
            status=self.status,
            failures=self.failures,
            threshold=self.threshold,
        )


@dataclasses.dataclass(frozen=True)
class Container(_max_posargs(1)):
    """A Kubernetes container where a charm's workload runs."""

    name: str
    """Name of the container, as found in the charm metadata."""

    can_connect: bool = False
    """When False, all Pebble operations will fail."""

    # This is the base plan. On top of it, one can add layers.
    # We need to model pebble in this way because it's impossible to retrieve the layers from
    # pebble or derive them from the resulting plan (which one CAN get from pebble).
    # So if we are instantiating Container by fetching info from a 'live' charm, the 'layers'
    # will be unknown. all that we can know is the resulting plan (the 'computed plan').
    _base_plan: dict = dataclasses.field(default_factory=dict)
    # We expect most of the user-facing testing to be covered by this 'layers' attribute,
    # as it is all that will be known when unit-testing.
    layers: Dict[str, pebble.Layer] = dataclasses.field(default_factory=dict)
    """All :class:`ops.pebble.Layer` definitions that have already been added to the container."""

    service_statuses: Dict[str, pebble.ServiceStatus] = dataclasses.field(
        default_factory=dict,
    )
    """The current status of each Pebble service running in the container."""

    # this is how you specify the contents of the filesystem: suppose you want to express that your
    # container has:
    # - /home/foo/bar.py
    # - /bin/bash
    # - /bin/baz
    #
    # this becomes:
    # mounts = {
    #     'foo': Mount(location='/home/foo/', source=Path('/path/to/local/dir/containing/bar/py/'))
    #     'bin': Mount(location='/bin/', source=Path('/path/to/local/dir/containing/bash/and/baz/'))
    # }
    # when the charm runs `pebble.pull`, it will return .open() from one of those paths.
    # when the charm pushes, it will either overwrite one of those paths (careful!) or it will
    # create a tempfile and insert its path in the mock filesystem tree
    mounts: Dict[str, Mount] = dataclasses.field(default_factory=dict)
    """Provides access to the contents of the simulated container filesystem.

    For example, suppose you want to express that your container has:

    * ``/home/foo/bar.py``
    * ``/bin/bash``
    * ``/bin/baz``

    this becomes::

        mounts = {
            'foo': Mount('/home/foo', pathlib.Path('/path/to/local/dir/containing/bar/py/')),
            'bin': Mount('/bin/', pathlib.Path('/path/to/local/dir/containing/bash/and/baz/')),
        }
    """

    execs: Iterable[Exec] = frozenset()
    """Simulate executing commands in the container.

    Specify each command the charm might run in the container and an :class:`Exec`
    containing its return code and any stdout/stderr.

    For example::

        container = Container(
            name='foo',
            execs={
                scenario.Exec(['whoami'], return_code=0, stdout='ubuntu'),
                scenario.Exec(
                    ['dig', '+short', 'canonical.com'],
                    return_code=0,
                    stdout='185.125.190.20\\n185.125.190.21',
                ),
            }
        )
    """

    notices: List[Notice] = dataclasses.field(default_factory=list)
    """Any Pebble notices that already exist in the container."""

    check_infos: FrozenSet[CheckInfo] = frozenset()
    """All Pebble health checks that have been added to the container."""

    def __hash__(self) -> int:
        return hash(self.name)

    def __post_init__(self):
        if not isinstance(self.execs, frozenset):
            # Allow passing a regular set (or other iterable) of Execs.
            object.__setattr__(self, "execs", frozenset(self.execs))

    def _render_services(self):
        # copied over from ops.testing._TestingPebbleClient._render_services()
        services = {}  # type: Dict[str, pebble.Service]
        for key in sorted(self.layers.keys()):
            layer = self.layers[key]
            for name, service in layer.services.items():
                services[name] = service
        return services

    @property
    def plan(self) -> pebble.Plan:
        """The 'computed' Pebble plan.

        This is the base plan plus the layers that have been added on top.
        You should run your assertions on this plan, not so much on the layers,
        as those are input data.
        """

        # copied over from ops.testing._TestingPebbleClient.get_plan().
        plan = pebble.Plan(yaml.safe_dump(self._base_plan))
        services = self._render_services()
        if not services:
            return plan
        for name in sorted(services.keys()):
            plan.services[name] = services[name]
        return plan

    @property
    def services(self) -> Dict[str, pebble.ServiceInfo]:
        """The Pebble services as rendered in the plan."""
        services = self._render_services()
        infos = {}  # type: Dict[str, pebble.ServiceInfo]
        names = sorted(services.keys())
        for name in names:
            try:
                service = services[name]
            except KeyError:
                # in pebble, it just returns "nothing matched" if there are 0 matches,
                # but it ignores services it doesn't recognize
                continue
            status = self.service_statuses.get(name, pebble.ServiceStatus.INACTIVE)
            if service.startup == "":
                startup = pebble.ServiceStartup.DISABLED
            else:
                startup = pebble.ServiceStartup(service.startup)
            info = pebble.ServiceInfo(
                name,
                startup=startup,
                current=pebble.ServiceStatus(status),
            )
            infos[name] = info
        return infos

    def get_filesystem(self, ctx: "Context") -> Path:
        """Simulated Pebble filesystem in this context.

        Returns:
            A temporary filesystem containing any files or directories the
            charm pushed to the container.
        """
        return ctx._get_container_root(self.name)


_RawStatusLiteral = Literal[
    "waiting",
    "blocked",
    "active",
    "unknown",
    "error",
    "maintenance",
]


@dataclasses.dataclass(frozen=True)
class _EntityStatus:
    """This class represents StatusBase and should not be interacted with directly."""

    # Why not use StatusBase directly? Because that can't be used with
    # dataclasses.asdict to then be JSON-serializable.

    name: _RawStatusLiteral
    message: str = ""

    _entity_statuses: ClassVar[Dict[str, Type["_EntityStatus"]]] = {}

    def __eq__(self, other):
        if isinstance(other, (StatusBase, _EntityStatus)):
            return (self.name, self.message) == (other.name, other.message)
        return super().__eq__(other)

    def __repr__(self):
        status_type_name = self.name.title() + "Status"
        if self.name == "unknown":
            return f"{status_type_name}()"
        return f"{status_type_name}('{self.message}')"

    @classmethod
    def from_status_name(
        cls,
        name: _RawStatusLiteral,
        message: str = "",
    ) -> "_EntityStatus":
        # Note that this won't work for UnknownStatus.
        # All subclasses have a default 'name' attribute, but the type checker can't tell that.
        return cls._entity_statuses[name](message=message)  # type:ignore

    @classmethod
    def from_ops(cls, obj: StatusBase) -> "_EntityStatus":
        return cls.from_status_name(cast(_RawStatusLiteral, obj.name), obj.message)


@dataclasses.dataclass(frozen=True, eq=False, repr=False)
class UnknownStatus(_EntityStatus, ops.UnknownStatus):
    __doc__ = ops.UnknownStatus.__doc__

    name: Literal["unknown"] = "unknown"

    def __init__(self):
        super().__init__(name=self.name)


@dataclasses.dataclass(frozen=True, eq=False, repr=False)
class ErrorStatus(_EntityStatus, ops.ErrorStatus):
    __doc__ = ops.ErrorStatus.__doc__

    name: Literal["error"] = "error"

    def __init__(self, message: str = ""):
        super().__init__(name="error", message=message)


@dataclasses.dataclass(frozen=True, eq=False, repr=False)
class ActiveStatus(_EntityStatus, ops.ActiveStatus):
    __doc__ = ops.ActiveStatus.__doc__

    name: Literal["active"] = "active"

    def __init__(self, message: str = ""):
        super().__init__(name="active", message=message)


@dataclasses.dataclass(frozen=True, eq=False, repr=False)
class BlockedStatus(_EntityStatus, ops.BlockedStatus):
    __doc__ = ops.BlockedStatus.__doc__

    name: Literal["blocked"] = "blocked"

    def __init__(self, message: str = ""):
        super().__init__(name="blocked", message=message)


@dataclasses.dataclass(frozen=True, eq=False, repr=False)
class MaintenanceStatus(_EntityStatus, ops.MaintenanceStatus):
    __doc__ = ops.MaintenanceStatus.__doc__

    name: Literal["maintenance"] = "maintenance"

    def __init__(self, message: str = ""):
        super().__init__(name="maintenance", message=message)


@dataclasses.dataclass(frozen=True, eq=False, repr=False)
class WaitingStatus(_EntityStatus, ops.WaitingStatus):
    __doc__ = ops.WaitingStatus.__doc__

    name: Literal["waiting"] = "waiting"

    def __init__(self, message: str = ""):
        super().__init__(name="waiting", message=message)


_EntityStatus._entity_statuses.update(
    unknown=UnknownStatus,
    error=ErrorStatus,
    active=ActiveStatus,
    blocked=BlockedStatus,
    maintenance=MaintenanceStatus,
    waiting=WaitingStatus,
)


@dataclasses.dataclass(frozen=True)
class StoredState(_max_posargs(1)):
    """Represents unit-local state that persists across events."""

    name: str = "_stored"
    """The attribute in the parent Object where the state is stored.

    For example, ``_stored`` in this class::

        class MyCharm(ops.CharmBase):
            _stored = ops.StoredState()

    """

    owner_path: Optional[str] = None
    """The path to the owner of this StoredState instance.

    If None, the owner is the Framework. Otherwise, /-separated object names,
    for example MyCharm/MyCharmLib.
    """

    # Ideally, the type here would be only marshallable types, rather than Any.
    # However, it's complex to describe those types, since it's a recursive
    # definition - even in TypeShed the _Marshallable type includes containers
    # like list[Any], which seems to defeat the point.
    content: Dict[str, Any] = dataclasses.field(default_factory=dict)
    """The content of the :class:`ops.StoredState` instance."""

    _data_type_name: str = "StoredStateData"

    @property
    def _handle_path(self):
        return f"{self.owner_path or ''}/{self._data_type_name}[{self.name}]"

    def __hash__(self) -> int:
        return hash(self._handle_path)


_RawPortProtocolLiteral = Literal["tcp", "udp", "icmp"]


@dataclasses.dataclass(frozen=True)
class Port(_max_posargs(1)):
    """Represents a port on the charm host.

    Port objects should not be instantiated directly: use :class:`TCPPort`,
    :class:`UDPPort`, or :class:`ICMPPort` instead.
    """

    port: Optional[int] = None
    """The port to open. Required for TCP and UDP; not allowed for ICMP."""

    protocol: _RawPortProtocolLiteral = "tcp"
    """The protocol that data transferred over the port will use."""

    def __post_init__(self):
        if type(self) is Port:
            raise RuntimeError(
                "Port cannot be instantiated directly; "
                "please use TCPPort, UDPPort, or ICMPPort",
            )

    def __eq__(self, other: object) -> bool:
        if isinstance(other, (Port, ops.Port)):
            return (self.protocol, self.port) == (other.protocol, other.port)
        return False


@dataclasses.dataclass(frozen=True)
class TCPPort(Port):
    """Represents a TCP port on the charm host."""

    port: int
    """The port to open."""
    protocol: _RawPortProtocolLiteral = "tcp"
    """The protocol that data transferred over the port will use.

    :meta private:
    """

    def __post_init__(self):
        super().__post_init__()
        if not (1 <= self.port <= 65535):
            raise StateValidationError(
                f"`port` outside bounds [1:65535], got {self.port}",
            )


@dataclasses.dataclass(frozen=True)
class UDPPort(Port):
    """Represents a UDP port on the charm host."""

    port: int
    """The port to open."""
    protocol: _RawPortProtocolLiteral = "udp"
    """The protocol that data transferred over the port will use.

    :meta private:
    """

    def __post_init__(self):
        super().__post_init__()
        if not (1 <= self.port <= 65535):
            raise StateValidationError(
                f"`port` outside bounds [1:65535], got {self.port}",
            )


@dataclasses.dataclass(frozen=True)
class ICMPPort(Port):
    """Represents an ICMP port on the charm host."""

    protocol: _RawPortProtocolLiteral = "icmp"
    """The protocol that data transferred over the port will use.

    :meta private:
    """

    _max_positional_args: Final = 0

    def __post_init__(self):
        super().__post_init__()
        if self.port is not None:
            raise StateValidationError("`port` cannot be set for `ICMPPort`")


_port_cls_by_protocol = {
    "tcp": TCPPort,
    "udp": UDPPort,
    "icmp": ICMPPort,
}


_next_storage_index_counter = 0  # storage indices start at 0


def _next_storage_index(*, update=True):
    """Get the index (used to be called ID) the next Storage to be created will get.

    Pass update=False if you're only inspecting it.
    Pass update=True if you also want to bump it.
    """
    global _next_storage_index_counter
    cur = _next_storage_index_counter
    if update:
        _next_storage_index_counter += 1
    return cur


@dataclasses.dataclass(frozen=True)
class Storage(_max_posargs(1)):
    """Represents an (attached) storage made available to the charm container."""

    name: str
    """The name of the storage, as found in the charm metadata."""

    index: int = dataclasses.field(default_factory=_next_storage_index)
    """The index of this storage instance.

    For Kubernetes charms, this will always be 1. For machine charms, each new
    Storage instance gets a new index."""

    def __eq__(self, other: object) -> bool:
        if isinstance(other, (Storage, ops.Storage)):
            return (self.name, self.index) == (other.name, other.index)
        return False

    def get_filesystem(self, ctx: "Context") -> Path:
        """Simulated filesystem root in this context."""
        return ctx._get_storage_root(self.name, self.index)


@dataclasses.dataclass(frozen=True)
class Resource(_max_posargs(0)):
    """Represents a resource made available to the charm."""

    name: str
    """The name of the resource, as found in the charm metadata."""
    path: Union[str, Path]
    """A local path that will be provided to the charm as the content of the resource."""


@dataclasses.dataclass(frozen=True)
class State(_max_posargs(0)):
    """Represents the Juju-owned portion of a unit's state.

    Roughly speaking, it wraps all hook-tool- and pebble-mediated data a charm can access in its
    lifecycle. For example, status-get will return data from `State.unit_status`, is-leader will
    return data from `State.leader`, and so on.
    """

    config: Dict[str, Union[str, int, float, bool]] = dataclasses.field(
        default_factory=dict,
    )
    """The present configuration of this charm."""
    relations: Iterable["RelationBase"] = dataclasses.field(default_factory=frozenset)
    """All relations that currently exist for this charm."""
    networks: Iterable[Network] = dataclasses.field(default_factory=frozenset)
    """Manual overrides for any relation and extra bindings currently provisioned for this charm.
    If a metadata-defined relation endpoint is not explicitly mapped to a Network in this field,
    it will be defaulted.

    .. warning::
        `extra-bindings` is a deprecated, regretful feature in Juju/ops. For completeness we
        support it, but use at your own risk. If a metadata-defined extra-binding is left empty,
        it will be defaulted.
    """
    containers: Iterable[Container] = dataclasses.field(default_factory=frozenset)
    """All containers (whether they can connect or not) that this charm is aware of."""
    storages: Iterable[Storage] = dataclasses.field(default_factory=frozenset)
    """All **attached** storage instances for this charm.

    If a storage is not attached, omit it from this listing."""

    # we don't use sets to make json serialization easier
    opened_ports: Iterable[Port] = dataclasses.field(default_factory=frozenset)
    """Ports opened by Juju on this charm."""
    leader: bool = False
    """Whether this charm has leadership."""
    model: Model = Model()
    """The model this charm lives in."""
    secrets: Iterable[Secret] = dataclasses.field(default_factory=frozenset)
    """The secrets this charm has access to (as an owner, or as a grantee).

    The presence of a secret in this list entails that the charm can read it.
    Whether it can manage it or not depends on the individual secret's `owner` flag."""
    resources: Iterable[Resource] = dataclasses.field(default_factory=frozenset)
    """All resources that this charm can access."""
    planned_units: int = 1
    """Number of non-dying planned units that are expected to be running this application.

    Use with caution."""

    # Represents the OF's event queue. These events will be emitted before the event being
    # dispatched, and represent the events that had been deferred during the previous run.
    # If the charm defers any events during "this execution", they will be appended
    # to this list.
    deferred: List["DeferredEvent"] = dataclasses.field(default_factory=list)
    """Events that have been deferred on this charm by some previous execution."""
    stored_states: Iterable["StoredState"] = dataclasses.field(
        default_factory=frozenset,
    )
    """Contents of a charm's stored state."""

    # the current statuses.
    app_status: _EntityStatus = UnknownStatus()
    """Status of the application."""
    unit_status: _EntityStatus = UnknownStatus()
    """Status of the unit."""
    workload_version: str = ""
    """Workload version."""

    def __post_init__(self):
        # Let people pass in the ops classes, and convert them to the appropriate Scenario classes.
        for name in ["app_status", "unit_status"]:
            val = getattr(self, name)
            if isinstance(val, _EntityStatus):
                pass
            elif isinstance(val, StatusBase):
                object.__setattr__(self, name, _EntityStatus.from_ops(val))
            else:
                raise TypeError(f"Invalid status.{name}: {val!r}")
        normalised_ports = [
            Port(protocol=port.protocol, port=port.port)
            if isinstance(port, ops.Port)
            else port
            for port in self.opened_ports
        ]
        if self.opened_ports != normalised_ports:
            object.__setattr__(self, "opened_ports", normalised_ports)
        normalised_storage = [
            Storage(name=storage.name, index=storage.index)
            if isinstance(storage, ops.Storage)
            else storage
            for storage in self.storages
        ]
        if self.storages != normalised_storage:
            object.__setattr__(self, "storages", normalised_storage)

        # ops.Container, ops.Model, ops.Relation, ops.Secret should not be instantiated by charmers.
        # ops.Network does not have the relation name, so cannot be converted.
        # ops.Resources does not contain the source of the resource, so cannot be converted.
        # ops.StoredState is not convenient to initialise with data, so not useful here.

        # It's convenient to pass a set, but we really want the attributes to be
        # frozen sets to increase the immutability of State objects.
        for name in [
            "relations",
            "containers",
            "storages",
            "networks",
            "opened_ports",
            "secrets",
            "resources",
            "stored_states",
        ]:
            val = getattr(self, name)
            # It's ok to pass any iterable (of hashable objects), but you'll get
            # a frozenset as the actual attribute.
            if not isinstance(val, frozenset):
                object.__setattr__(self, name, frozenset(val))

    def _update_workload_version(self, new_workload_version: str):
        """Update the current app version and record the previous one."""
        # We don't keep a full history because we don't expect the app version to change more
        # than once per hook.

        # bypass frozen dataclass
        object.__setattr__(self, "workload_version", new_workload_version)

    def _update_status(
        self,
        new_status: _EntityStatus,
        is_app: bool = False,
    ):
        """Update the current app/unit status."""
        name = "app_status" if is_app else "unit_status"
        # bypass frozen dataclass
        object.__setattr__(self, name, new_status)

    def _update_opened_ports(self, new_ports: FrozenSet[Port]):
        """Update the current opened ports."""
        # bypass frozen dataclass
        object.__setattr__(self, "opened_ports", new_ports)

    def _update_secrets(self, new_secrets: FrozenSet[Secret]):
        """Update the current secrets."""
        # bypass frozen dataclass
        object.__setattr__(self, "secrets", new_secrets)

    def get_container(self, container: str, /) -> Container:
        """Get container from this State, based on its name."""
        for state_container in self.containers:
            if state_container.name == container:
                return state_container
        raise KeyError(f"container: {container} not found in the State")

    def get_network(self, binding_name: str, /) -> Network:
        """Get network from this State, based on its binding name."""
        for network in self.networks:
            if network.binding_name == binding_name:
                return network
        raise KeyError(f"network: {binding_name} not found in the State")

    def get_secret(
        self,
        *,
        id: Optional[str] = None,
        label: Optional[str] = None,
    ) -> Secret:
        """Get secret from this State, based on the secret's id or label."""
        if id is None and label is None:
            raise ValueError("An id or label must be provided.")

        for secret in self.secrets:
            if (
                (id and label and secret.id == id and secret.label == label)
                or (id and label is None and secret.id == id)
                or (id is None and label and secret.label == label)
            ):
                return secret
        raise KeyError("secret: not found in the State")

    def get_stored_state(
        self,
        stored_state: str,
        /,
        *,
        owner_path: Optional[str] = None,
    ) -> StoredState:
        """Get stored state from this State, based on the stored state's name and owner_path."""
        for ss in self.stored_states:
            if ss.name == stored_state and ss.owner_path == owner_path:
                return ss
        raise ValueError(f"stored state: {stored_state} not found in the State")

    def get_storage(
        self,
        storage: str,
        /,
        *,
        index: Optional[int] = 0,
    ) -> Storage:
        """Get storage from this State, based on the storage's name and index."""
        for state_storage in self.storages:
            if state_storage.name == storage and storage.index == index:
                return state_storage
        raise ValueError(
            f"storage: name={storage}, index={index} not found in the State",
        )

    def get_relation(self, relation: int, /) -> "RelationBase":
        """Get relation from this State, based on the relation's id."""
        for state_relation in self.relations:
            if state_relation.id == relation:
                return state_relation
        raise KeyError(f"relation: id={relation} not found in the State")

    def get_relations(self, endpoint: str) -> Tuple["RelationBase", ...]:
        """Get all relations on this endpoint from the current state."""

        # we rather normalize the endpoint than worry about cursed metadata situations such as:
        # requires:
        #   foo-bar: ...
        #   foo_bar: ...

        normalized_endpoint = _normalise_name(endpoint)
        return tuple(
            r
            for r in self.relations
            if _normalise_name(r.endpoint) == normalized_endpoint
        )

<<<<<<< HEAD
    def get_storages(self, name: str) -> Tuple["Storage", ...]:
        """Get all storages with this name."""
        return tuple(s for s in self.storage if s.name == name)

    # FIXME: not a great way to obtain a delta, but is "complete". todo figure out a better way.
    def jsonpatch_delta(self, other: "State"):
        try:
            import jsonpatch  # type: ignore
        except ModuleNotFoundError:
            logger.error(
                "cannot import jsonpatch: using the .delta() "
                "extension requires jsonpatch to be installed."
                "Fetch it with pip install jsonpatch.",
            )
            return NotImplemented
        patch = jsonpatch.make_patch(
            dataclasses.asdict(other),
            dataclasses.asdict(self),
        ).patch
        return sort_patch(patch)

    def _remap(self, obj: _Remappable) -> Tuple[str, Optional[_Remappable]]:
        """Return the attribute in which the object can be found and the object itself."""

        @singledispatch
        def _filter(x: Any):
            raise NotImplementedError(type(x))

        @_filter.register
        def _(x: Relation):
            return x.relation_id

        @_filter.register
        def _(x: Container):
            return x.name

        @_filter.register
        def _(x: Secret):
            return x.id

        @singledispatch
        def _getter(x: Any):
            raise NotImplementedError(type(x))

        @_getter.register
        def _(x: Relation):
            return "relations"

        @_getter.register
        def _(x: Container):
            return "containers"

        @_getter.register
        def _(x: Secret):
            return "secrets"

        attr = _getter(obj)
        objects = getattr(self, attr)
        try:
            matches = [o for o in objects if _filter(o) == _filter(obj)]
        except NotImplementedError:
            raise TypeError(f"cannot remap {type(obj)}")

        if not matches:
            return attr, None

        if len(matches) > 1:
            raise RuntimeError(
                f"too many matches for {obj} (filtered by {_filter(obj)}).",
            )
        return attr, matches[0]

    def remap(self, obj: _Remappable) -> _Remappable:
        """Get the corresponding object from this State.
        >>> from scenario import Relation, State, Context
        >>> rel1, rel2 = Relation("foo"), Relation("bar")
        >>> state_in = State(leader=True, relations=[rel1, rel2])
        >>> state_out = Context(...).run("update-status", state=state_in)
        >>> rel1_out = state_out.remap(rel1)
        >>> assert rel1.endpoint == "foo"
        """
        return self._remap(obj)[1]

    def patch(self, obj_=None, /, **kwargs) -> "State":
        """Return a copy of this state with ``obj_`` modified by ``kwargs``.

        For example:
        >>> from scenario import Relation, State
        >>> rel1, rel2 = Relation("foo"), Relation("bar")
        >>> s = State(leader=True, relations=[rel1, rel2])
        >>> s1 = s.patch(rel1, local_app_data = {"foo": "bar"})
        ... # is equivalent to:
        >>> s1_ = State(leader=True, relations=[rel1.replace(local_app_data={"foo": "bar"}), rel2])
        """
        obj = self.remap(obj_)
        modified_obj = obj.replace(**kwargs)
        return self.insert(modified_obj)

    def insert(self, obj: Any) -> "State":
        """Insert ``obj`` in the right place in this State.
        >>> from scenario import Relation, State
        >>> rel1, rel2 = Relation("foo"), Relation("bar")
        >>> s = State(leader=True, relations=[rel1])
        >>> s1 = s.insert(rel2)
        ... # is equivalent to:
        >>> s1_ = State(leader=True, relations=[rel1, rel2])
        ... # and
        >>> s1__ = s.insert(rel2.replace(endpoint="bar"))
        ... # is equivalent to:
        >>> s1___ = State(leader=True, relations=[rel2])
        """
        # if we can remap the object, we know we have to kick something out in order to insert it.
        attr, replace = self._remap(obj)
        current = getattr(self, attr)
        new = [c for c in current if c != replace] + [obj]
        return self.replace(**{attr: new})

    def without(self, obj: Any) -> "State":
        """Remove ``obj`` from this State.
        >>> from scenario import Relation, State
        >>> rel1, rel2 = Relation("foo"), Relation("bar")
        >>> s = State(leader=True, relations=[rel1, rel2])
        >>> s1 = s.without(rel2)
        ... # is equivalent to:
        >>> s1_ = State(leader=True, relations=[rel1])
        """
        attr, replace = self._remap(obj)
        current = getattr(self, attr)
        new = [c for c in current if c != replace]
        return self.replace(**{attr: new})

=======
>>>>>>> 29a50b75

def _is_valid_charmcraft_25_metadata(meta: Dict[str, Any]):
    # Check whether this dict has the expected mandatory metadata fields according to the
    # charmcraft >2.5 charmcraft.yaml schema
    if (config_type := meta.get("type")) != "charm":
        logger.debug(
            f"Not a charm: charmcraft yaml config ``.type`` is {config_type!r}.",
        )
        return False
    if not all(field in meta for field in {"name", "summary", "description"}):
        logger.debug("Not a charm: charmcraft yaml misses some required fields")
        return False
    return True


@dataclasses.dataclass(frozen=True)
class _CharmSpec(Generic[CharmType]):
    """Charm spec."""

    charm_type: Type[CharmBase]
    meta: Dict[str, Any]
    actions: Optional[Dict[str, Any]] = None
    config: Optional[Dict[str, Any]] = None

    # autoloaded means: we are running a 'real' charm class, living in some
    # /src/charm.py, and the metadata files are 'real' metadata files.
    is_autoloaded: bool = False

    @staticmethod
    def _load_metadata_legacy(charm_root: Path):
        """Load metadata from charm projects created with Charmcraft < 2.5."""
        # back in the days, we used to have separate metadata.yaml, config.yaml and actions.yaml
        # files for charm metadata.
        metadata_path = charm_root / "metadata.yaml"
        meta = yaml.safe_load(metadata_path.open()) if metadata_path.exists() else {}

        config_path = charm_root / "config.yaml"
        config = yaml.safe_load(config_path.open()) if config_path.exists() else None

        actions_path = charm_root / "actions.yaml"
        actions = yaml.safe_load(actions_path.open()) if actions_path.exists() else None
        return meta, config, actions

    @staticmethod
    def _load_metadata(charm_root: Path):
        """Load metadata from charm projects created with Charmcraft >= 2.5."""
        metadata_path = charm_root / "charmcraft.yaml"
        meta = yaml.safe_load(metadata_path.open()) if metadata_path.exists() else {}
        if not _is_valid_charmcraft_25_metadata(meta):
            meta = {}
        config = meta.pop("config", None)
        actions = meta.pop("actions", None)
        return meta, config, actions

    @staticmethod
    def autoload(charm_type: Type[CharmBase]) -> "_CharmSpec[CharmType]":
        """Construct a ``_CharmSpec`` object by looking up the metadata from the charm's repo root.

        Will attempt to load the metadata off the ``charmcraft.yaml`` file
        """
        charm_source_path = Path(inspect.getfile(charm_type))
        charm_root = charm_source_path.parent.parent

        # attempt to load metadata from unified charmcraft.yaml
        meta, config, actions = _CharmSpec._load_metadata(charm_root)

        if not meta:
            # try to load using legacy metadata.yaml/actions.yaml/config.yaml files
            meta, config, actions = _CharmSpec._load_metadata_legacy(charm_root)

        if not meta:
            # still no metadata? bug out
            raise MetadataNotFoundError(
                f"invalid charm root {charm_root!r}; "
                f"expected to contain at least a `charmcraft.yaml` file "
                f"(or a `metadata.yaml` file if it's an old charm).",
            )

        return _CharmSpec(
            charm_type=charm_type,
            meta=meta,
            actions=actions,
            config=config,
            is_autoloaded=True,
        )

    def get_all_relations(self) -> List[Tuple[str, Dict[str, str]]]:
        """A list of all relation endpoints defined in the metadata."""
        return list(
            chain(
                self.meta.get("requires", {}).items(),
                self.meta.get("provides", {}).items(),
                self.meta.get("peers", {}).items(),
            ),
        )


@dataclasses.dataclass(frozen=True)
class DeferredEvent:
    """An event that has been deferred to run prior to the next Juju event.

    Tests should not instantiate this class directly: use the `deferred` method
    of the event instead. For example:

        ctx = Context(MyCharm)
        deferred_start = ctx.on.start().deferred(handler=MyCharm._on_start)
        state = State(deferred=[deferred_start])
    """

    handle_path: str
    owner: str
    observer: str

    # needs to be marshal.dumps-able.
    snapshot_data: Dict = dataclasses.field(default_factory=dict)

    # It would be nicer if people could do something like:
    #   `isinstance(state.deferred[0], ops.StartEvent)`
    # than comparing with the string names, but there's only one `_Event`
    # class in Scenario, and it also needs to be created from the context,
    # which is not available here. For the ops classes, it's complex to create
    # them because they need a Handle.
    @property
    def name(self):
        return self.handle_path.split("/")[-1].split("[")[0]


class _EventType(str, Enum):
    framework = "framework"
    builtin = "builtin"
    relation = "relation"
    action = "action"
    secret = "secret"
    storage = "storage"
    workload = "workload"
    custom = "custom"


class _EventPath(str):
    if TYPE_CHECKING:  # pragma: no cover
        name: str
        owner_path: List[str]
        suffix: str
        prefix: str
        is_custom: bool
        type: _EventType

    def __new__(cls, string):
        string = _normalise_name(string)
        instance = super().__new__(cls, string)

        instance.name = name = string.split(".")[-1]
        instance.owner_path = string.split(".")[:-1] or ["on"]

        instance.suffix, instance.type = suffix, _ = _EventPath._get_suffix_and_type(
            name,
        )
        if suffix:
            instance.prefix, _ = string.rsplit(suffix)
        else:
            instance.prefix = string

        instance.is_custom = suffix == ""
        return instance

    @staticmethod
    def _get_suffix_and_type(s: str) -> Tuple[str, _EventType]:
        for suffix in _RELATION_EVENTS_SUFFIX:
            if s.endswith(suffix):
                return suffix, _EventType.relation

        if s.endswith(_ACTION_EVENT_SUFFIX):
            return _ACTION_EVENT_SUFFIX, _EventType.action

        if s in _SECRET_EVENTS:
            return s, _EventType.secret

        if s in _FRAMEWORK_EVENTS:
            return s, _EventType.framework

        # Whether the event name indicates that this is a storage event.
        for suffix in _STORAGE_EVENTS_SUFFIX:
            if s.endswith(suffix):
                return suffix, _EventType.storage

        # Whether the event name indicates that this is a workload event.
        if s.endswith(_PEBBLE_READY_EVENT_SUFFIX):
            return _PEBBLE_READY_EVENT_SUFFIX, _EventType.workload
        if s.endswith(_PEBBLE_CUSTOM_NOTICE_EVENT_SUFFIX):
            return _PEBBLE_CUSTOM_NOTICE_EVENT_SUFFIX, _EventType.workload
        if s.endswith(_PEBBLE_CHECK_FAILED_EVENT_SUFFIX):
            return _PEBBLE_CHECK_FAILED_EVENT_SUFFIX, _EventType.workload
        if s.endswith(_PEBBLE_CHECK_RECOVERED_EVENT_SUFFIX):
            return _PEBBLE_CHECK_RECOVERED_EVENT_SUFFIX, _EventType.workload

        if s in _BUILTIN_EVENTS:
            return "", _EventType.builtin

        return "", _EventType.custom


@dataclasses.dataclass(frozen=True)
class _Event:
    """A Juju, ops, or custom event that can be run against a charm.

    Typically, for simple events, the string name (e.g. ``install``) can be used,
    and for more complex events, an ``event`` property will be available on the
    related object (e.g. ``relation.joined_event``).
    """

    path: str
    args: Tuple[Any, ...] = ()
    kwargs: Dict[str, Any] = dataclasses.field(default_factory=dict)

    storage: Optional["Storage"] = None
    """If this is a storage event, the storage it refers to."""
    relation: Optional["RelationBase"] = None
    """If this is a relation event, the relation it refers to."""
    relation_remote_unit_id: Optional[int] = None
    relation_departed_unit_id: Optional[int] = None

    secret: Optional[Secret] = None
    """If this is a secret event, the secret it refers to."""

    # if this is a secret-removed or secret-expired event, the secret revision it refers to
    secret_revision: Optional[int] = None

    container: Optional[Container] = None
    """If this is a workload (container) event, the container it refers to."""

    notice: Optional[Notice] = None
    """If this is a Pebble notice event, the notice it refers to."""

    check_info: Optional[CheckInfo] = None
    """If this is a Pebble check event, the check info it provides."""

    action: Optional["_Action"] = None
    """If this is an action event, the :class:`Action` it refers to."""

    _owner_path: List[str] = dataclasses.field(default_factory=list)

    def __post_init__(self):
        path = _EventPath(self.path)
        # bypass frozen dataclass
        object.__setattr__(self, "path", path)

    @property
    def _path(self) -> _EventPath:
        # we converted it in __post_init__, but the type checker doesn't know about that
        return cast(_EventPath, self.path)

    @property
    def name(self) -> str:
        """Full event name.

        Consists of a 'prefix' and a 'suffix'. The suffix denotes the type of the event, the
        prefix the name of the entity the event is about.

        "foo-relation-changed":
         - "foo"=prefix (name of a relation),
         - "-relation-changed"=suffix (relation event)
        """
        return self._path.name

    @property
    def owner_path(self) -> List[str]:
        """Path to the ObjectEvents instance owning this event.

        If this event is defined on the toplevel charm class, it should be ['on'].
        """
        return self._path.owner_path

    @property
    def _is_relation_event(self) -> bool:
        """Whether the event name indicates that this is a relation event."""
        return self._path.type is _EventType.relation

    @property
    def _is_action_event(self) -> bool:
        """Whether the event name indicates that this is a relation event."""
        return self._path.type is _EventType.action

    @property
    def _is_secret_event(self) -> bool:
        """Whether the event name indicates that this is a secret event."""
        return self._path.type is _EventType.secret

    @property
    def _is_storage_event(self) -> bool:
        """Whether the event name indicates that this is a storage event."""
        return self._path.type is _EventType.storage

    @property
    def _is_workload_event(self) -> bool:
        """Whether the event name indicates that this is a workload event."""
        return self._path.type is _EventType.workload

    # this method is private because _CharmSpec is not quite user-facing; also,
    # the user should know.
    def _is_builtin_event(self, charm_spec: "_CharmSpec"):
        """Determine whether the event is a custom-defined one or a builtin one."""
        event_name = self.name

        # simple case: this is an event type owned by our charm base.on
        if hasattr(charm_spec.charm_type.on, event_name):
            return hasattr(CharmEvents, event_name)

        # this could be an event defined on some other Object, e.g. a charm lib.
        # We don't support (yet) directly emitting those, but they COULD have names that conflict
        # with events owned by the base charm. E.g. if the charm has a `foo` relation, the charm
        # will get a  charm.on.foo_relation_created. Your charm lib is free to define its own
        # `foo_relation_created`  custom event, because its handle will be
        # `charm.lib.on.foo_relation_created` and therefore be  unique and the Framework is happy.
        # However, our Event data structure ATM has no knowledge of which Object/Handle it is
        # owned by. So the only thing we can do right now is: check whether the event name,
        # assuming it is owned by the charm, LOOKS LIKE that of a builtin event or not.
        return self._path.type is not _EventType.custom

    def deferred(self, handler: Callable, event_id: int = 1) -> DeferredEvent:
        """Construct a DeferredEvent from this Event."""
        handler_repr = repr(handler)
        handler_re = re.compile(r"<function (.*) at .*>")
        match = handler_re.match(handler_repr)
        if not match:
            raise ValueError(
                f"cannot construct DeferredEvent from {handler}; please create one manually.",
            )
        owner_name, handler_name = match.groups()[0].split(".")[-2:]
        handle_path = f"{owner_name}/on/{self.name}[{event_id}]"

        # Many events have no snapshot data: install, start, stop, remove, config-changed,
        # upgrade-charm, pre-series-upgrade, post-series-upgrade, leader-elected,
        # leader-settings-changed, collect-metrics
        snapshot_data = {}

        # fixme: at this stage we can't determine if the event is a builtin one or not; if it is
        #  not, then the coming checks are meaningless: the custom event could be named like a
        #  relation event but not *be* one.
        if self._is_workload_event:
            # Enforced by the consistency checker, but for type checkers:
            assert self.container is not None
            snapshot_data["container_name"] = self.container.name
            if self.notice:
                if hasattr(self.notice.type, "value"):
                    notice_type = cast(pebble.NoticeType, self.notice.type).value
                else:
                    notice_type = str(self.notice.type)
                snapshot_data.update(
                    {
                        "notice_id": self.notice.id,
                        "notice_key": self.notice.key,
                        "notice_type": notice_type,
                    },
                )
            elif self.check_info:
                snapshot_data["check_name"] = self.check_info.name

        elif self._is_relation_event:
            # Enforced by the consistency checker, but for type checkers:
            assert self.relation is not None
            relation = self.relation
            if isinstance(relation, PeerRelation):
                # FIXME: relation.unit for peers should point to <this unit>, but we
                #  don't have access to the local app name in this context.
                remote_app = "local"
            elif isinstance(relation, (Relation, SubordinateRelation)):
                remote_app = relation.remote_app_name
            else:
                raise RuntimeError(f"unexpected relation type: {relation!r}")

            snapshot_data.update(
                {
                    "relation_name": relation.endpoint,
                    "relation_id": relation.id,
                    "app_name": remote_app,
                },
            )
            if not self.name.endswith(("_created", "_broken")):
                snapshot_data[
                    "unit_name"
                ] = f"{remote_app}/{self.relation_remote_unit_id}"
            if self.name.endswith("_departed"):
                snapshot_data[
                    "departing_unit"
                ] = f"{remote_app}/{self.relation_departed_unit_id}"

        elif self._is_storage_event:
            # Enforced by the consistency checker, but for type checkers:
            assert self.storage is not None
            snapshot_data.update(
                {
                    "storage_name": self.storage.name,
                    "storage_index": self.storage.index,
                    # "storage_location": str(self.storage.get_filesystem(self._context)),
                },
            )

        elif self._is_secret_event:
            # Enforced by the consistency checker, but for type checkers:
            assert self.secret is not None
            snapshot_data.update(
                {"secret_id": self.secret.id, "secret_label": self.secret.label},
            )
            if self.name.endswith(("_remove", "_expired")):
                snapshot_data["secret_revision"] = self.secret_revision

        elif self._is_action_event:
            # Enforced by the consistency checker, but for type checkers:
            assert self.action is not None
            snapshot_data["id"] = self.action.id

        return DeferredEvent(
            handle_path,
            owner_name,
            handler_name,
            snapshot_data=snapshot_data,
        )


_next_action_id_counter = 1


def _next_action_id(*, update=True):
    """Get the ID the next action to be created will get.

    Pass update=False if you're only inspecting it.
    Pass update=True if you also want to bump it.
    """
    global _next_action_id_counter
    cur = _next_action_id_counter
    if update:
        _next_action_id_counter += 1
    # Juju currently uses numbers for the ID, but in the past used UUIDs, so
    # we need these to be strings.
    return str(cur)


@dataclasses.dataclass(frozen=True)
class _Action(_max_posargs(1)):
    """A ``juju run`` command.

    Used to simulate ``juju run``, passing in any parameters. For example::

        def test_backup_action():
            ctx = scenario.Context(MyCharm)
            state = ctx.run(
                ctx.on.action('do_backup', params={'filename': 'foo'}),
                scenario.State()
            )
            assert ctx.action_results == ...
    """

    name: str
    """Juju action name, as found in the charm metadata."""

    params: Mapping[str, "AnyJson"] = dataclasses.field(default_factory=dict)
    """Parameter values passed to the action."""

    id: str = dataclasses.field(default_factory=_next_action_id)
    """Juju action ID.

    Every action invocation is automatically assigned a new one. Override in
    the rare cases where a specific ID is required."""<|MERGE_RESOLUTION|>--- conflicted
+++ resolved
@@ -1585,28 +1585,6 @@
             if _normalise_name(r.endpoint) == normalized_endpoint
         )
 
-<<<<<<< HEAD
-    def get_storages(self, name: str) -> Tuple["Storage", ...]:
-        """Get all storages with this name."""
-        return tuple(s for s in self.storage if s.name == name)
-
-    # FIXME: not a great way to obtain a delta, but is "complete". todo figure out a better way.
-    def jsonpatch_delta(self, other: "State"):
-        try:
-            import jsonpatch  # type: ignore
-        except ModuleNotFoundError:
-            logger.error(
-                "cannot import jsonpatch: using the .delta() "
-                "extension requires jsonpatch to be installed."
-                "Fetch it with pip install jsonpatch.",
-            )
-            return NotImplemented
-        patch = jsonpatch.make_patch(
-            dataclasses.asdict(other),
-            dataclasses.asdict(self),
-        ).patch
-        return sort_patch(patch)
-
     def _remap(self, obj: _Remappable) -> Tuple[str, Optional[_Remappable]]:
         """Return the attribute in which the object can be found and the object itself."""
 
@@ -1616,7 +1594,7 @@
 
         @_filter.register
         def _(x: Relation):
-            return x.relation_id
+            return x.id
 
         @_filter.register
         def _(x: Container):
@@ -1678,10 +1656,10 @@
         >>> s = State(leader=True, relations=[rel1, rel2])
         >>> s1 = s.patch(rel1, local_app_data = {"foo": "bar"})
         ... # is equivalent to:
-        >>> s1_ = State(leader=True, relations=[rel1.replace(local_app_data={"foo": "bar"}), rel2])
+        >>> s1_ = State(leader=True, relations=[dataclasses.replace(rel1,local_app_data={"foo": "bar"}), rel2])
         """
         obj = self.remap(obj_)
-        modified_obj = obj.replace(**kwargs)
+        modified_obj = dataclasses.replace(obj, **kwargs)
         return self.insert(modified_obj)
 
     def insert(self, obj: Any) -> "State":
@@ -1693,7 +1671,7 @@
         ... # is equivalent to:
         >>> s1_ = State(leader=True, relations=[rel1, rel2])
         ... # and
-        >>> s1__ = s.insert(rel2.replace(endpoint="bar"))
+        >>> s1__ = s.insert(dataclasses.replace(rel2, endpoint="bar"))
         ... # is equivalent to:
         >>> s1___ = State(leader=True, relations=[rel2])
         """
@@ -1701,7 +1679,7 @@
         attr, replace = self._remap(obj)
         current = getattr(self, attr)
         new = [c for c in current if c != replace] + [obj]
-        return self.replace(**{attr: new})
+        return dataclasses.replace(self, **{attr: new})
 
     def without(self, obj: Any) -> "State":
         """Remove ``obj`` from this State.
@@ -1715,10 +1693,8 @@
         attr, replace = self._remap(obj)
         current = getattr(self, attr)
         new = [c for c in current if c != replace]
-        return self.replace(**{attr: new})
-
-=======
->>>>>>> 29a50b75
+        return dataclasses.replace(self, **{attr: new})
+
 
 def _is_valid_charmcraft_25_metadata(meta: Dict[str, Any]):
     # Check whether this dict has the expected mandatory metadata fields according to the
