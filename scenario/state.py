#!/usr/bin/env python3
# Copyright 2023 Canonical Ltd.
# See LICENSE file for licensing details.

import dataclasses
import datetime
import inspect
import re
from collections import namedtuple
from enum import Enum
from itertools import chain
from pathlib import Path, PurePosixPath
from typing import (
    TYPE_CHECKING,
    Any,
    Callable,
    ClassVar,
    Dict,
    Final,
    FrozenSet,
    Generic,
    Iterable,
    List,
    Literal,
    Optional,
    Set,
    Tuple,
    Type,
    TypeVar,
    Union,
    cast,
)
from uuid import uuid4

import ops
import yaml
from ops import pebble
from ops.charm import CharmBase, CharmEvents
from ops.model import CloudCredential as CloudCredential_Ops
from ops.model import CloudSpec as CloudSpec_Ops
from ops.model import SecretRotate, StatusBase

from scenario.logger import logger as scenario_logger

JujuLogLine = namedtuple("JujuLogLine", ("level", "message"))

if TYPE_CHECKING:  # pragma: no cover
    from scenario import Context

PathLike = Union[str, Path]
AnyRelation = Union["Relation", "PeerRelation", "SubordinateRelation"]
AnyJson = Union[str, bool, dict, int, float, list]
RawSecretRevisionContents = RawDataBagContents = Dict[str, str]
UnitID = int

CharmType = TypeVar("CharmType", bound=CharmBase)

logger = scenario_logger.getChild("state")

ATTACH_ALL_STORAGES = "ATTACH_ALL_STORAGES"
CREATE_ALL_RELATIONS = "CREATE_ALL_RELATIONS"
BREAK_ALL_RELATIONS = "BREAK_ALL_RELATIONS"
DETACH_ALL_STORAGES = "DETACH_ALL_STORAGES"

ACTION_EVENT_SUFFIX = "_action"
# all builtin events except secret events. They're special because they carry secret metadata.
BUILTIN_EVENTS = {
    "start",
    "stop",
    "install",
    "install",
    "start",
    "stop",
    "remove",
    "update_status",
    "config_changed",
    "upgrade_charm",
    "pre_series_upgrade",
    "post_series_upgrade",
    "leader_elected",
    "leader_settings_changed",
    "collect_metrics",
}
FRAMEWORK_EVENTS = {
    "pre_commit",
    "commit",
    "collect_app_status",
    "collect_unit_status",
}
PEBBLE_READY_EVENT_SUFFIX = "_pebble_ready"
PEBBLE_CUSTOM_NOTICE_EVENT_SUFFIX = "_pebble_custom_notice"
PEBBLE_CHECK_FAILED_EVENT_SUFFIX = "_pebble_check_failed"
PEBBLE_CHECK_RECOVERED_EVENT_SUFFIX = "_pebble_check_recovered"
RELATION_EVENTS_SUFFIX = {
    "_relation_changed",
    "_relation_broken",
    "_relation_joined",
    "_relation_departed",
    "_relation_created",
}
STORAGE_EVENTS_SUFFIX = {
    "_storage_detaching",
    "_storage_attached",
}

SECRET_EVENTS = {
    "secret_changed",
    "secret_removed",
    "secret_rotate",
    "secret_expired",
}

META_EVENTS = {
    "CREATE_ALL_RELATIONS": "_relation_created",
    "BREAK_ALL_RELATIONS": "_relation_broken",
    "DETACH_ALL_STORAGES": "_storage_detaching",
    "ATTACH_ALL_STORAGES": "_storage_attached",
}


class StateValidationError(RuntimeError):
    """Raised when individual parts of the State are inconsistent."""

    # as opposed to InconsistentScenario error where the
    # **combination** of several parts of the State are.


class MetadataNotFoundError(RuntimeError):
    """Raised when Scenario can't find a metadata.yaml file in the provided charm root."""


# This can be replaced with the KW_ONLY dataclasses functionality in Python 3.10+.
def _max_posargs(n: int):
    class _MaxPositionalArgs:
        """Raises TypeError when instantiating objects if arguments are not passed as keywords.

        Looks for a `_max_positional_args` class attribute, which should be an int
        indicating the maximum number of positional arguments that can be passed to
        `__init__` (excluding `self`).
        """

        _max_positional_args = n

        def __new__(cls, *args, **kwargs):
            # inspect.signature guarantees the order of parameters is as
            # declared, which aligns with dataclasses. Simpler ways of
            # getting the arguments (like __annotations__) do not have that
            # guarantee, although in practice it is the case.
            parameters = inspect.signature(cls).parameters
            required_args = [
                name
                for name in tuple(parameters)
                if parameters[name].default is inspect.Parameter.empty
                and name not in kwargs
            ]
            n_posargs = len(args)
            max_n_posargs = cls._max_positional_args
            kw_only = {
                name
                for name in tuple(parameters)[max_n_posargs:]
                if not name.startswith("_")
            }
            if n_posargs > max_n_posargs:
                raise TypeError(
                    f"{cls.__name__} takes {max_n_posargs} positional "
                    f"argument{'' if max_n_posargs == 1 else 's'} but "
                    f"{n_posargs} {'was' if n_posargs == 1 else 'were'} "
                    f"given. The following arguments are keyword-only: "
                    f"{', '.join(kw_only)}",
                ) from None
            # Also check if there are just not enough arguments at all, because
            # the default TypeError message will incorrectly describe some of
            # the arguments as positional.
            elif n_posargs < len(required_args):
                required_pos = [
                    f"'{arg}'"
                    for arg in required_args[n_posargs:]
                    if arg not in kw_only
                ]
                required_kw = {
                    f"'{arg}'" for arg in required_args[n_posargs:] if arg in kw_only
                }
                if required_pos and required_kw:
                    details = f"positional: {', '.join(required_pos)} and keyword: {', '.join(required_kw)} arguments"
                elif required_pos:
                    details = f"positional argument{'' if len(required_pos) == 1 else 's'}: {', '.join(required_pos)}"
                else:
                    details = f"keyword argument{'' if len(required_kw) == 1 else 's'}: {', '.join(required_kw)}"
                raise TypeError(f"{cls.__name__} missing required {details}") from None
            return super().__new__(cls)

        def __reduce__(self):
            # The default __reduce__ doesn't understand that some arguments have
            # to be passed as keywords, so using the copy module fails.
            attrs = cast(Dict[str, Any], super().__reduce__()[2])
            return (lambda: self.__class__(**attrs), ())

    return _MaxPositionalArgs


@dataclasses.dataclass(frozen=True)
class CloudCredential(_max_posargs(0)):
    auth_type: str
    """Authentication type."""

    attributes: Dict[str, str] = dataclasses.field(default_factory=dict)
    """A dictionary containing cloud credentials.
    For example, for AWS, it contains `access-key` and `secret-key`;
    for Azure, `application-id`, `application-password` and `subscription-id`
    can be found here.
    """

    redacted: List[str] = dataclasses.field(default_factory=list)
    """A list of redacted generic cloud API secrets."""

    def _to_ops(self) -> CloudCredential_Ops:
        return CloudCredential_Ops(
            auth_type=self.auth_type,
            attributes=self.attributes,
            redacted=self.redacted,
        )


@dataclasses.dataclass(frozen=True)
class CloudSpec(_max_posargs(1)):
    type: str
    """Type of the cloud."""

    name: str = "localhost"
    """Juju cloud name."""

    region: Optional[str] = None
    """Region of the cloud."""

    endpoint: Optional[str] = None
    """Endpoint of the cloud."""

    identity_endpoint: Optional[str] = None
    """Identity endpoint of the cloud."""

    storage_endpoint: Optional[str] = None
    """Storage endpoint of the cloud."""

    credential: Optional[CloudCredential] = None
    """Cloud credentials with key-value attributes."""

    ca_certificates: List[str] = dataclasses.field(default_factory=list)
    """A list of CA certificates."""

    skip_tls_verify: bool = False
    """Whether to skip TLS verfication."""

    is_controller_cloud: bool = False
    """If this is the cloud used by the controller."""

    def _to_ops(self) -> CloudSpec_Ops:
        return CloudSpec_Ops(
            type=self.type,
            name=self.name,
            region=self.region,
            endpoint=self.endpoint,
            identity_endpoint=self.identity_endpoint,
            storage_endpoint=self.storage_endpoint,
            credential=self.credential._to_ops() if self.credential else None,
            ca_certificates=self.ca_certificates,
            skip_tls_verify=self.skip_tls_verify,
            is_controller_cloud=self.is_controller_cloud,
        )


@dataclasses.dataclass(frozen=True)
class Secret(_max_posargs(1)):
    # mapping from revision IDs to each revision's contents
    contents: Dict[int, "RawSecretRevisionContents"]

    id: str
    # CAUTION: ops-created Secrets (via .add_secret()) will have a canonicalized
    #  secret id (`secret:` prefix)
    #  but user-created ones will not. Using post-init to patch it in feels bad, but requiring the user to
    #  add the prefix manually every time seems painful as well.

    # indicates if the secret is owned by THIS unit, THIS app or some other app/unit.
    # if None, the implication is that the secret has been granted to this unit.
    owner: Literal["unit", "app", None] = None

    # what revision is currently tracked by this charm. Only meaningful if owner=False
    revision: int = 0

    # mapping from relation IDs to remote unit/apps to which this secret has been granted.
    # Only applicable if owner
    remote_grants: Dict[int, Set[str]] = dataclasses.field(default_factory=dict)

    label: Optional[str] = None
    description: Optional[str] = None
    expire: Optional[datetime.datetime] = None
    rotate: Optional[SecretRotate] = None

    def __hash__(self) -> int:
        return hash(self.id)

    def _set_revision(self, revision: int):
        """Set a new tracked revision."""
        # bypass frozen dataclass
        object.__setattr__(self, "revision", revision)

    def _update_metadata(
        self,
        content: Optional["RawSecretRevisionContents"] = None,
        label: Optional[str] = None,
        description: Optional[str] = None,
        expire: Optional[datetime.datetime] = None,
        rotate: Optional[SecretRotate] = None,
    ):
        """Update the metadata."""
        revision = max(self.contents.keys())
        if content:
            self.contents[revision + 1] = content

        # bypass frozen dataclass
        if label:
            object.__setattr__(self, "label", label)
        if description:
            object.__setattr__(self, "description", description)
        if expire:
            if isinstance(expire, datetime.timedelta):
                expire = datetime.datetime.now() + expire
            object.__setattr__(self, "expire", expire)
        if rotate:
            object.__setattr__(self, "rotate", rotate)


def normalize_name(s: str):
    """Event names, in Scenario, uniformly use underscores instead of dashes."""
    return s.replace("-", "_")


@dataclasses.dataclass(frozen=True)
class Address(_max_posargs(1)):
    """An address in a Juju network space."""

    hostname: str
    """A host name that maps to the address in :attr:`value`."""
    value: str
    """The IP address in the space."""
    cidr: str
    """The CIDR of the address in :attr:`value`."""

    @property
    def address(self):
        """A deprecated alias for :attr:`value`."""
        return self.value

    @address.setter
    def address(self, value):
        object.__setattr__(self, "value", value)


@dataclasses.dataclass(frozen=True)
class BindAddress(_max_posargs(1)):
    """An address bound to a network interface in a Juju space."""

    addresses: List[Address]
    interface_name: str = ""
    mac_address: Optional[str] = None

    def hook_tool_output_fmt(self):
        # dumps itself to dict in the same format the hook tool would
        # todo support for legacy (deprecated) `interfacename` and `macaddress` fields?
        dct = {
            "interface-name": self.interface_name,
            "addresses": [dataclasses.asdict(addr) for addr in self.addresses],
        }
        if self.mac_address:
            dct["mac-address"] = self.mac_address
        return dct


@dataclasses.dataclass(frozen=True)
class Network(_max_posargs(1)):
    binding_name: str
    bind_addresses: List[BindAddress]
    ingress_addresses: List[str]
    egress_subnets: List[str]

    def __hash__(self) -> int:
        return hash(self.binding_name)

    def hook_tool_output_fmt(self):
        # dumps itself to dict in the same format the hook tool would
        return {
            "bind-addresses": [ba.hook_tool_output_fmt() for ba in self.bind_addresses],
            "egress-subnets": self.egress_subnets,
            "ingress-addresses": self.ingress_addresses,
        }

    @classmethod
    def default(
        cls,
        binding_name: str,
        private_address: str = "192.0.2.0",
        hostname: str = "",
        cidr: str = "",
        interface_name: str = "",
        mac_address: Optional[str] = None,
        egress_subnets=("192.0.2.0/24",),
        ingress_addresses=("192.0.2.0",),
    ) -> "Network":
        """Helper to create a minimal, heavily defaulted Network."""
        return cls(
            binding_name=binding_name,
            bind_addresses=[
                BindAddress(
                    interface_name=interface_name,
                    mac_address=mac_address,
                    addresses=[
                        Address(hostname=hostname, value=private_address, cidr=cidr),
                    ],
                ),
            ],
            egress_subnets=list(egress_subnets),
            ingress_addresses=list(ingress_addresses),
        )


_next_relation_id_counter = 1


def next_relation_id(*, update=True):
    global _next_relation_id_counter
    cur = _next_relation_id_counter
    if update:
        _next_relation_id_counter += 1
    return cur


@dataclasses.dataclass(frozen=True)
class _RelationBase(_max_posargs(2)):
    endpoint: str
    """Relation endpoint name. Must match some endpoint name defined in metadata.yaml."""

    interface: Optional[str] = None
    """Interface name. Must match the interface name attached to this endpoint in metadata.yaml.
    If left empty, it will be automatically derived from metadata.yaml."""

    id: int = dataclasses.field(default_factory=next_relation_id)
    """Juju relation ID. Every new Relation instance gets a unique one,
    if there's trouble, override."""

    local_app_data: "RawDataBagContents" = dataclasses.field(default_factory=dict)
    """This application's databag for this relation."""

    local_unit_data: "RawDataBagContents" = dataclasses.field(
        default_factory=lambda: DEFAULT_JUJU_DATABAG.copy(),
    )
    """This unit's databag for this relation."""

    @property
    def _databags(self):
        """Yield all databags in this relation."""
        yield self.local_app_data
        yield self.local_unit_data

    @property
    def _remote_unit_ids(self) -> Tuple["UnitID", ...]:
        """Ids of the units on the other end of this relation."""
        raise NotImplementedError()

    def _get_databag_for_remote(
        self,
        unit_id: int,  # noqa: U100
    ) -> "RawDataBagContents":
        """Return the databag for some remote unit ID."""
        raise NotImplementedError()

    def __post_init__(self):
        if type(self) is _RelationBase:
            raise RuntimeError(
                "_RelationBase cannot be instantiated directly; "
                "please use Relation, PeerRelation, or SubordinateRelation",
            )

        for databag in self._databags:
            self._validate_databag(databag)

    def __hash__(self) -> int:
        return hash(self.id)

    def _validate_databag(self, databag: dict):
        if not isinstance(databag, dict):
            raise StateValidationError(
                f"all databags should be dicts, not {type(databag)}",
            )
        for v in databag.values():
            if not isinstance(v, str):
                raise StateValidationError(
                    f"all databags should be Dict[str,str]; "
                    f"found a value of type {type(v)}",
                )


_DEFAULT_IP = " 192.0.2.0"
DEFAULT_JUJU_DATABAG = {
    "egress-subnets": _DEFAULT_IP,
    "ingress-address": _DEFAULT_IP,
    "private-address": _DEFAULT_IP,
}


@dataclasses.dataclass(frozen=True)
class Relation(_RelationBase):
    """An integration between the charm and another application."""

    remote_app_name: str = "remote"
    """The name of the remote application, as in the charm's metadata."""

    # local limit
    limit: int = 1
    """The maximum number of integrations on this endpoint."""

    remote_app_data: "RawDataBagContents" = dataclasses.field(default_factory=dict)
    """The current content of the application databag."""
    remote_units_data: Dict["UnitID", "RawDataBagContents"] = dataclasses.field(
        default_factory=lambda: {0: DEFAULT_JUJU_DATABAG.copy()},  # dedup
    )
    """The current content of the databag for each unit in the relation."""

    def __hash__(self) -> int:
        return hash(self.id)

    @property
    def _remote_app_name(self) -> str:
        """Who is on the other end of this relation?"""
        return self.remote_app_name

    @property
    def _remote_unit_ids(self) -> Tuple["UnitID", ...]:
        """Ids of the units on the other end of this relation."""
        return tuple(self.remote_units_data)

    def _get_databag_for_remote(self, unit_id: "UnitID") -> "RawDataBagContents":
        """Return the databag for some remote unit ID."""
        return self.remote_units_data[unit_id]

    @property
    def _databags(self):
        """Yield all databags in this relation."""
        yield self.local_app_data
        yield self.local_unit_data
        yield self.remote_app_data
        yield from self.remote_units_data.values()


@dataclasses.dataclass(frozen=True)
class SubordinateRelation(_RelationBase):
    remote_app_data: "RawDataBagContents" = dataclasses.field(default_factory=dict)
    remote_unit_data: "RawDataBagContents" = dataclasses.field(
        default_factory=lambda: DEFAULT_JUJU_DATABAG.copy(),
    )

    # app name and ID of the remote unit that *this unit* is attached to.
    remote_app_name: str = "remote"
    remote_unit_id: int = 0

    def __hash__(self) -> int:
        return hash(self.id)

    @property
    def _remote_unit_ids(self) -> Tuple[int]:
        """Ids of the units on the other end of this relation."""
        return (self.remote_unit_id,)

    def _get_databag_for_remote(self, unit_id: int) -> "RawDataBagContents":
        """Return the databag for some remote unit ID."""
        if unit_id is not self.remote_unit_id:
            raise ValueError(
                f"invalid unit id ({unit_id}): subordinate relation only has one "
                f"remote and that has id {self.remote_unit_id}",
            )
        return self.remote_unit_data

    @property
    def _databags(self):
        """Yield all databags in this relation."""
        yield self.local_app_data
        yield self.local_unit_data
        yield self.remote_app_data
        yield self.remote_unit_data

    @property
    def remote_unit_name(self) -> str:
        return f"{self.remote_app_name}/{self.remote_unit_id}"


@dataclasses.dataclass(frozen=True)
class PeerRelation(_RelationBase):
    """A relation to share data between units of the charm."""

    peers_data: Dict["UnitID", "RawDataBagContents"] = dataclasses.field(
        default_factory=lambda: {0: DEFAULT_JUJU_DATABAG.copy()},
    )
    """Current contents of the peer databags."""
    # Consistency checks will validate that *this unit*'s ID is not in here.

    def __hash__(self) -> int:
        return hash(self.id)

    @property
    def _databags(self):
        """Yield all databags in this relation."""
        yield self.local_app_data
        yield self.local_unit_data
        yield from self.peers_data.values()

    @property
    def _remote_unit_ids(self) -> Tuple["UnitID", ...]:
        """Ids of the units on the other end of this relation."""
        return tuple(self.peers_data)

    def _get_databag_for_remote(self, unit_id: "UnitID") -> "RawDataBagContents":
        """Return the databag for some remote unit ID."""
        return self.peers_data[unit_id]


def _random_model_name():
    import random
    import string

    space = string.ascii_letters + string.digits
    return "".join(random.choice(space) for _ in range(20))


@dataclasses.dataclass(frozen=True)
class Model(_max_posargs(1)):
    """The Juju model in which the charm is deployed."""

    name: str = dataclasses.field(default_factory=_random_model_name)
    """The name of the model."""
    uuid: str = dataclasses.field(default_factory=lambda: str(uuid4()))
    """A unique identifier for the model, typically generated by Juju."""

    # whatever juju models --format=json | jq '.models[<current-model-index>].type' gives back.
    # TODO: make this exhaustive.
    type: Literal["kubernetes", "lxd"] = "kubernetes"
    """The type of Juju model."""

    cloud_spec: Optional[CloudSpec] = None
    """Cloud specification information (metadata) including credentials."""


# for now, proc mock allows you to map one command to one mocked output.
# todo extend: one input -> multiple outputs, at different times


_CHANGE_IDS = 0


def _generate_new_change_id():
    global _CHANGE_IDS
    _CHANGE_IDS += 1
    logger.info(
        f"change ID unset; automatically assigning {_CHANGE_IDS}. "
        f"If there are problems, pass one manually.",
    )
    return _CHANGE_IDS


@dataclasses.dataclass(frozen=True)
class ExecOutput(_max_posargs(0)):
    """Mock data for simulated :meth:`ops.Container.exec` calls."""

    return_code: int = 0
    """The return code of the process (0 is success)."""
    stdout: str = ""
    """Any content written to stdout by the process."""
    stderr: str = ""
    """Any content written to stderr by the process."""

    # change ID: used internally to keep track of mocked processes
    _change_id: int = dataclasses.field(default_factory=_generate_new_change_id)

    def _run(self) -> int:
        return self._change_id


_ExecMock = Dict[Tuple[str, ...], ExecOutput]


@dataclasses.dataclass(frozen=True)
class Mount(_max_posargs(0)):
    """Maps local files to a :class:`Container` filesystem."""

    location: Union[str, PurePosixPath]
    """The location inside of the container."""
    source: Union[str, Path]
    """The content to provide when the charm does :meth:`ops.Container.pull`."""


def _now_utc():
    return datetime.datetime.now(tz=datetime.timezone.utc)


_next_notice_id_counter = 1


def next_notice_id(*, update=True):
    global _next_notice_id_counter
    cur = _next_notice_id_counter
    if update:
        _next_notice_id_counter += 1
    return str(cur)


@dataclasses.dataclass(frozen=True)
class Notice(_max_posargs(1)):
    key: str
    """The notice key, a string that differentiates notices of this type.

    This is in the format ``domain/path``; for example:
    ``canonical.com/postgresql/backup`` or ``example.com/mycharm/notice``.
    """

    id: str = dataclasses.field(default_factory=next_notice_id)
    """Unique ID for this notice."""

    user_id: Optional[int] = None
    """UID of the user who may view this notice (None means notice is public)."""

    type: Union[pebble.NoticeType, str] = pebble.NoticeType.CUSTOM
    """Type of the notice."""

    first_occurred: datetime.datetime = dataclasses.field(default_factory=_now_utc)
    """The first time one of these notices (type and key combination) occurs."""

    last_occurred: datetime.datetime = dataclasses.field(default_factory=_now_utc)
    """The last time one of these notices occurred."""

    last_repeated: datetime.datetime = dataclasses.field(default_factory=_now_utc)
    """The time this notice was last repeated.

    See Pebble's `Notices documentation <https://github.com/canonical/pebble/#notices>`_
    for an explanation of what "repeated" means.
    """

    occurrences: int = 1
    """The number of times one of these notices has occurred."""

    last_data: Dict[str, str] = dataclasses.field(default_factory=dict)
    """Additional data captured from the last occurrence of one of these notices."""

    repeat_after: Optional[datetime.timedelta] = None
    """Minimum time after one of these was last repeated before Pebble will repeat it again."""

    expire_after: Optional[datetime.timedelta] = None
    """How long since one of these last occurred until Pebble will drop the notice."""

    def _to_ops(self) -> pebble.Notice:
        return pebble.Notice(
            id=self.id,
            user_id=self.user_id,
            type=self.type,
            key=self.key,
            first_occurred=self.first_occurred,
            last_occurred=self.last_occurred,
            last_repeated=self.last_repeated,
            occurrences=self.occurrences,
            last_data=self.last_data,
            repeat_after=self.repeat_after,
            expire_after=self.expire_after,
        )


@dataclasses.dataclass(frozen=True)
class CheckInfo(_max_posargs(1)):
    name: str
    """Name of the check."""

    level: Optional[pebble.CheckLevel] = None
    """Level of the check."""

    status: pebble.CheckStatus = pebble.CheckStatus.UP
    """Status of the check.

    CheckStatus.UP means the check is healthy (the number of failures is less
    than the threshold), CheckStatus.DOWN means the check is unhealthy
    (the number of failures has reached the threshold).
    """

    failures: int = 0
    """Number of failures since the check last succeeded."""

    threshold: int = 3
    """Failure threshold.

    This is how many consecutive failures for the check to be considered “down”.
    """

    def _to_ops(self) -> pebble.CheckInfo:
        return pebble.CheckInfo(
            name=self.name,
            level=self.level,
            status=self.status,
            failures=self.failures,
            threshold=self.threshold,
        )


@dataclasses.dataclass(frozen=True)
class Container(_max_posargs(1)):
    """A Kubernetes container where a charm's workload runs."""

    name: str
    """Name of the container, as found in the charm metadata."""

    can_connect: bool = False
    """When False, all Pebble operations will fail."""

    # This is the base plan. On top of it, one can add layers.
    # We need to model pebble in this way because it's impossible to retrieve the layers from
    # pebble or derive them from the resulting plan (which one CAN get from pebble).
    # So if we are instantiating Container by fetching info from a 'live' charm, the 'layers'
    # will be unknown. all that we can know is the resulting plan (the 'computed plan').
    _base_plan: dict = dataclasses.field(default_factory=dict)
    # We expect most of the user-facing testing to be covered by this 'layers' attribute,
    # as all will be known when unit-testing.
    layers: Dict[str, pebble.Layer] = dataclasses.field(default_factory=dict)
    """All :class:`ops.pebble.Layer` definitions that have already been added to the container."""

    service_status: Dict[str, pebble.ServiceStatus] = dataclasses.field(
        default_factory=dict,
    )
    """The current status of each Pebble service running in the container."""

    # when the charm runs `pebble.pull`, it will return .open() from one of these paths.
    # when the charm pushes, it will either overwrite one of those paths (careful!) or it will
    # create a tempfile and insert its path in the mock filesystem tree
    mounts: Dict[str, Mount] = dataclasses.field(default_factory=dict)
    """Provides access to the contents of the simulated container filesystem.

    For example, suppose you want to express that your container has:

    * ``/home/foo/bar.py``
    * ``/bin/bash``
    * ``/bin/baz``

    this becomes::

        mounts = {
            'foo': scenario.Mount('/home/foo',  Path('/path/to/local/dir/containing/bar/py/')),
            'bin': Mount('/bin/', Path('/path/to/local/dir/containing/bash/and/baz/')),
        }
    """

    exec_mock: _ExecMock = dataclasses.field(default_factory=dict)
    """Simulate executing commands in the container.

    Specify each command the charm might run in the container and a :class:`ExecOutput`
    containing its return code and any stdout/stderr.

    For example::

        container = scenario.Container(
            name='foo',
            exec_mock={
                ('whoami', ): scenario.ExecOutput(return_code=0, stdout='ubuntu')
                ('dig', '+short', 'canonical.com'):
                    scenario.ExecOutput(return_code=0, stdout='185.125.190.20\\n185.125.190.21')
            }
        )
    """

    notices: List[Notice] = dataclasses.field(default_factory=list)

    check_infos: FrozenSet[CheckInfo] = frozenset()

    def __hash__(self) -> int:
        return hash(self.name)

    def _render_services(self):
        # copied over from ops.testing._TestingPebbleClient._render_services()
        services = {}  # type: Dict[str, pebble.Service]
        for key in sorted(self.layers.keys()):
            layer = self.layers[key]
            for name, service in layer.services.items():
                services[name] = service
        return services

    @property
    def plan(self) -> pebble.Plan:
        """The 'computed' Pebble plan.

        i.e. the base plan plus the layers that have been added on top.
        You should run your assertions on this plan, not so much on the layers, as those are
        input data.
        """

        # copied over from ops.testing._TestingPebbleClient.get_plan().
        plan = pebble.Plan(yaml.safe_dump(self._base_plan))
        services = self._render_services()
        if not services:
            return plan
        for name in sorted(services.keys()):
            plan.services[name] = services[name]
        return plan

    @property
    def services(self) -> Dict[str, pebble.ServiceInfo]:
        """The Pebble services as rendered in the plan."""
        services = self._render_services()
        infos = {}  # type: Dict[str, pebble.ServiceInfo]
        names = sorted(services.keys())
        for name in names:
            try:
                service = services[name]
            except KeyError:
                # in pebble, it just returns "nothing matched" if there are 0 matches,
                # but it ignores services it doesn't recognize
                continue
            status = self.service_status.get(name, pebble.ServiceStatus.INACTIVE)
            if service.startup == "":
                startup = pebble.ServiceStartup.DISABLED
            else:
                startup = pebble.ServiceStartup(service.startup)
            info = pebble.ServiceInfo(
                name,
                startup=startup,
                current=pebble.ServiceStatus(status),
            )
            infos[name] = info
        return infos

    def get_filesystem(self, ctx: "Context") -> Path:
        """Simulated Pebble filesystem in this context.

        Returns:
            A temporary filesystem containing any files or directories the
            charm pushed to the container.
        """
        return ctx._get_container_root(self.name)


_RawStatusLiteral = Literal[
    "waiting",
    "blocked",
    "active",
    "unknown",
    "error",
    "maintenance",
]


@dataclasses.dataclass(frozen=True)
class _EntityStatus:
    """This class represents StatusBase and should not be interacted with directly."""

    # Why not use StatusBase directly? Because that can't be used with
    # dataclasses.asdict to then be JSON-serializable.

    name: _RawStatusLiteral
    message: str = ""

    _entity_statuses: ClassVar[Dict[str, Type["_EntityStatus"]]] = {}

    def __eq__(self, other):
        if isinstance(other, (StatusBase, _EntityStatus)):
            return (self.name, self.message) == (other.name, other.message)
        return super().__eq__(other)

    def __repr__(self):
        status_type_name = self.name.title() + "Status"
        if self.name == "unknown":
            return f"{status_type_name}()"
        return f"{status_type_name}('{self.message}')"

    @classmethod
    def from_status_name(
        cls,
        name: _RawStatusLiteral,
        message: str = "",
    ) -> "_EntityStatus":
        # Note that this won't work for UnknownStatus.
        # All subclasses have a default 'name' attribute, but the type checker can't tell that.
        return cls._entity_statuses[name](message=message)  # type:ignore

    @classmethod
    def from_ops(cls, obj: StatusBase) -> "_EntityStatus":
        return cls.from_status_name(cast(_RawStatusLiteral, obj.name), obj.message)


@dataclasses.dataclass(frozen=True, eq=False, repr=False)
class UnknownStatus(_EntityStatus, ops.UnknownStatus):
    __doc__ = ops.UnknownStatus.__doc__

    name: Literal["unknown"] = "unknown"

    def __init__(self):
        super().__init__(name=self.name)


@dataclasses.dataclass(frozen=True, eq=False, repr=False)
class ErrorStatus(_EntityStatus, ops.ErrorStatus):
    __doc__ = ops.ErrorStatus.__doc__

    name: Literal["error"] = "error"

    def __init__(self, message: str = ""):
        super().__init__(name="error", message=message)


@dataclasses.dataclass(frozen=True, eq=False, repr=False)
class ActiveStatus(_EntityStatus, ops.ActiveStatus):
    __doc__ = ops.ActiveStatus.__doc__

    name: Literal["active"] = "active"

    def __init__(self, message: str = ""):
        super().__init__(name="active", message=message)


@dataclasses.dataclass(frozen=True, eq=False, repr=False)
class BlockedStatus(_EntityStatus, ops.BlockedStatus):
    __doc__ = ops.BlockedStatus.__doc__

    name: Literal["blocked"] = "blocked"

    def __init__(self, message: str = ""):
        super().__init__(name="blocked", message=message)


@dataclasses.dataclass(frozen=True, eq=False, repr=False)
class MaintenanceStatus(_EntityStatus, ops.MaintenanceStatus):
    __doc__ = ops.MaintenanceStatus.__doc__

    name: Literal["maintenance"] = "maintenance"

    def __init__(self, message: str = ""):
        super().__init__(name="maintenance", message=message)


@dataclasses.dataclass(frozen=True, eq=False, repr=False)
class WaitingStatus(_EntityStatus, ops.WaitingStatus):
    __doc__ = ops.WaitingStatus.__doc__

    name: Literal["waiting"] = "waiting"

    def __init__(self, message: str = ""):
        super().__init__(name="waiting", message=message)


_EntityStatus._entity_statuses.update(
    unknown=UnknownStatus,
    error=ErrorStatus,
    active=ActiveStatus,
    blocked=BlockedStatus,
    maintenance=MaintenanceStatus,
    waiting=WaitingStatus,
)


@dataclasses.dataclass(frozen=True)
class StoredState(_max_posargs(1)):
    name: str = "_stored"

    # /-separated Object names. E.g. MyCharm/MyCharmLib.
    # if None, this StoredState instance is owned by the Framework.
    owner_path: Optional[str] = None

    # Ideally, the type here would be only marshallable types, rather than Any.
    # However, it's complex to describe those types, since it's a recursive
    # definition - even in TypeShed the _Marshallable type includes containers
    # like list[Any], which seems to defeat the point.
    content: Dict[str, Any] = dataclasses.field(default_factory=dict)

    _data_type_name: str = "StoredStateData"

    @property
    def handle_path(self):
        return f"{self.owner_path or ''}/{self._data_type_name}[{self.name}]"

    def __hash__(self) -> int:
        return hash(self.handle_path)


_RawPortProtocolLiteral = Literal["tcp", "udp", "icmp"]


@dataclasses.dataclass(frozen=True)
class _Port(_max_posargs(1)):
    """Represents a port on the charm host."""

    port: Optional[int] = None
    """The port to open. Required for TCP and UDP; not allowed for ICMP."""
    protocol: _RawPortProtocolLiteral = "tcp"
    """The protocol that data transferred over the port will use."""

    def __post_init__(self):
        if type(self) is _Port:
            raise RuntimeError(
                "_Port cannot be instantiated directly; "
                "please use TCPPort, UDPPort, or ICMPPort",
            )

    def __eq__(self, other: object) -> bool:
        if isinstance(other, (_Port, ops.Port)):
            return (self.protocol, self.port) == (other.protocol, other.port)
        return False


@dataclasses.dataclass(frozen=True)
class TCPPort(_Port):
    """Represents a TCP port on the charm host."""

    port: int
    """The port to open."""
    protocol: _RawPortProtocolLiteral = "tcp"
    """The protocol that data transferred over the port will use."""

    def __post_init__(self):
        super().__post_init__()
        if not (1 <= self.port <= 65535):
            raise StateValidationError(
                f"`port` outside bounds [1:65535], got {self.port}",
            )


@dataclasses.dataclass(frozen=True)
class UDPPort(_Port):
    """Represents a UDP port on the charm host."""

    port: int
    """The port to open."""
    protocol: _RawPortProtocolLiteral = "udp"
    """The protocol that data transferred over the port will use."""

    def __post_init__(self):
        super().__post_init__()
        if not (1 <= self.port <= 65535):
            raise StateValidationError(
                f"`port` outside bounds [1:65535], got {self.port}",
            )


@dataclasses.dataclass(frozen=True)
class ICMPPort(_Port):
    """Represents an ICMP port on the charm host."""

    protocol: _RawPortProtocolLiteral = "icmp"
    """The protocol that data transferred over the port will use."""

    _max_positional_args: Final = 0

    def __post_init__(self):
        super().__post_init__()
        if self.port is not None:
            raise StateValidationError("`port` cannot be set for `ICMPPort`")


_port_cls_by_protocol = {
    "tcp": TCPPort,
    "udp": UDPPort,
    "icmp": ICMPPort,
}


_next_storage_index_counter = 0  # storage indices start at 0


def next_storage_index(*, update=True):
    """Get the index (used to be called ID) the next Storage to be created will get.

    Pass update=False if you're only inspecting it.
    Pass update=True if you also want to bump it.
    """
    global _next_storage_index_counter
    cur = _next_storage_index_counter
    if update:
        _next_storage_index_counter += 1
    return cur


@dataclasses.dataclass(frozen=True)
class Storage(_max_posargs(1)):
    """Represents an (attached!) storage made available to the charm container."""

    name: str

    index: int = dataclasses.field(default_factory=next_storage_index)
    # Every new Storage instance gets a new one, if there's trouble, override.

    def __eq__(self, other: object) -> bool:
        if isinstance(other, (Storage, ops.Storage)):
            return (self.name, self.index) == (other.name, other.index)
        return False

    def get_filesystem(self, ctx: "Context") -> Path:
        """Simulated filesystem root in this context."""
        return ctx._get_storage_root(self.name, self.index)


@dataclasses.dataclass(frozen=True)
class Resource(_max_posargs(0)):
    """Represents a resource made available to the charm."""

    name: str
    path: "PathLike"


@dataclasses.dataclass(frozen=True)
class State(_max_posargs(0)):
    """Represents the juju-owned portion of a unit's state.

    Roughly speaking, it wraps all hook-tool- and pebble-mediated data a charm can access in its
    lifecycle. For example, status-get will return data from `State.status`, is-leader will
    return data from `State.leader`, and so on.
    """

    config: Dict[str, Union[str, int, float, bool]] = dataclasses.field(
        default_factory=dict,
    )
    """The present configuration of this charm."""
    relations: Iterable["AnyRelation"] = dataclasses.field(default_factory=frozenset)
    """All relations that currently exist for this charm."""
    networks: Iterable[Network] = dataclasses.field(default_factory=frozenset)
    """Manual overrides for any relation and extra bindings currently provisioned for this charm.
    If a metadata-defined relation endpoint is not explicitly mapped to a Network in this field,
    it will be defaulted.
    [CAVEAT: `extra-bindings` is a deprecated, regretful feature in juju/ops. For completeness we
    support it, but use at your own risk.] If a metadata-defined extra-binding is left empty,
    it will be defaulted.
    """
    containers: Iterable[Container] = dataclasses.field(default_factory=frozenset)
    """All containers (whether they can connect or not) that this charm is aware of."""
    storages: Iterable[Storage] = dataclasses.field(default_factory=frozenset)
    """All ATTACHED storage instances for this charm.
    If a storage is not attached, omit it from this listing."""

    # we don't use sets to make json serialization easier
    opened_ports: Iterable[_Port] = dataclasses.field(default_factory=frozenset)
    """Ports opened by juju on this charm."""
    leader: bool = False
    """Whether this charm has leadership."""
    model: Model = Model()
    """The model this charm lives in."""
    secrets: Iterable[Secret] = dataclasses.field(default_factory=frozenset)
    """The secrets this charm has access to (as an owner, or as a grantee).
    The presence of a secret in this list entails that the charm can read it.
    Whether it can manage it or not depends on the individual secret's `owner` flag."""
    resources: Iterable[Resource] = dataclasses.field(default_factory=frozenset)
    """All resources that this charm can access."""
    planned_units: int = 1
    """Number of non-dying planned units that are expected to be running this application.
    Use with caution."""

    # Represents the OF's event queue. These events will be emitted before the event being
    # dispatched, and represent the events that had been deferred during the previous run.
    # If the charm defers any events during "this execution", they will be appended
    # to this list.
    deferred: List["DeferredEvent"] = dataclasses.field(default_factory=list)
    """Events that have been deferred on this charm by some previous execution."""
    stored_states: Iterable["StoredState"] = dataclasses.field(
        default_factory=frozenset,
    )
    """Contents of a charm's stored state."""

    # the current statuses.
    app_status: _EntityStatus = UnknownStatus()
    """Status of the application."""
    unit_status: _EntityStatus = UnknownStatus()
    """Status of the unit."""
    workload_version: str = ""
    """Workload version."""

    def __post_init__(self):
        # Let people pass in the ops classes, and convert them to the appropriate Scenario classes.
        for name in ["app_status", "unit_status"]:
            val = getattr(self, name)
            if isinstance(val, _EntityStatus):
                pass
            elif isinstance(val, StatusBase):
                object.__setattr__(self, name, _EntityStatus.from_ops(val))
            else:
                raise TypeError(f"Invalid status.{name}: {val!r}")
        normalised_ports = [
            _Port(protocol=port.protocol, port=port.port)
            if isinstance(port, ops.Port)
            else port
            for port in self.opened_ports
        ]
        if self.opened_ports != normalised_ports:
            object.__setattr__(self, "opened_ports", normalised_ports)
        normalised_storage = [
            Storage(name=storage.name, index=storage.index)
            if isinstance(storage, ops.Storage)
            else storage
            for storage in self.storages
        ]
        if self.storages != normalised_storage:
            object.__setattr__(self, "storages", normalised_storage)
        # ops.Container, ops.Model, ops.Relation, ops.Secret should not be instantiated by charmers.
        # ops.Network does not have the relation name, so cannot be converted.
        # ops.Resources does not contain the source of the resource, so cannot be converted.
        # ops.StoredState is not convenient to initialise with data, so not useful here.

        # It's convenient to pass a set, but we really want the attributes to be
        # frozen sets to increase the immutability of State objects.
        for name in [
            "relations",
            "containers",
            "storages",
            "networks",
            "opened_ports",
            "secrets",
            "resources",
            "stored_states",
        ]:
            val = getattr(self, name)
            # It's ok to pass any iterable (of hashable objects), but you'll get
            # a frozenset as the actual attribute.
            if not isinstance(val, frozenset):
                object.__setattr__(self, name, frozenset(val))

    def _update_workload_version(self, new_workload_version: str):
        """Update the current app version and record the previous one."""
        # We don't keep a full history because we don't expect the app version to change more
        # than once per hook.

        # bypass frozen dataclass
        object.__setattr__(self, "workload_version", new_workload_version)

    def _update_status(
        self,
        new_status: _EntityStatus,
        is_app: bool = False,
    ):
        """Update the current app/unit status."""
        name = "app_status" if is_app else "unit_status"
        # bypass frozen dataclass
        object.__setattr__(self, name, new_status)

    def _update_opened_ports(self, new_ports: FrozenSet[_Port]):
        """Update the current opened ports."""
        # bypass frozen dataclass
        object.__setattr__(self, "opened_ports", new_ports)

    def _update_secrets(self, new_secrets: FrozenSet[Secret]):
        """Update the current secrets."""
        # bypass frozen dataclass
        object.__setattr__(self, "secrets", new_secrets)

    def with_can_connect(self, container_name: str, can_connect: bool) -> "State":
        def replacer(container: Container):
            if container.name == container_name:
                return dataclasses.replace(container, can_connect=can_connect)
            return container

        ctrs = tuple(map(replacer, self.containers))
        return dataclasses.replace(self, containers=ctrs)

    def with_leadership(self, leader: bool) -> "State":
        return dataclasses.replace(self, leader=leader)

    def with_unit_status(self, status: StatusBase) -> "State":
        return dataclasses.replace(
            self,
            unit_status=_EntityStatus.from_ops(status),
        )

    def get_container(self, container: str, /) -> Container:
        """Get container from this State, based on its name."""
        for state_container in self.containers:
            if state_container.name == container:
                return state_container
        raise KeyError(f"container: {container} not found in the State")

    def get_network(self, binding_name: str, /) -> Network:
        """Get network from this State, based on its binding name."""
        for network in self.networks:
            if network.binding_name == binding_name:
                return network
        raise KeyError(f"network: {binding_name} not found in the State")

    def get_secret(
        self,
        *,
        id: Optional[str] = None,
        label: Optional[str] = None,
    ) -> Secret:
        """Get secret from this State, based on the secret's id or label."""
        if id is None and label is None:
            raise ValueError("An id or label must be provided.")

        for secret in self.secrets:
            if (
                (id and label and secret.id == id and secret.label == label)
                or (id and label is None and secret.id == id)
                or (id is None and label and secret.label == label)
            ):
                return secret
        raise KeyError("secret: not found in the State")

    def get_stored_state(
        self,
        stored_state: str,
        /,
        *,
        owner_path: Optional[str] = None,
    ) -> StoredState:
        """Get stored state from this State, based on the stored state's name and owner_path."""
        for ss in self.stored_states:
            if ss.name == stored_state and ss.owner_path == owner_path:
                return ss
        raise ValueError(f"stored state: {stored_state} not found in the State")

    def get_storage(
        self,
        storage: str,
        /,
        *,
        index: Optional[int] = 0,
    ) -> Storage:
        """Get storage from this State, based on the storage's name and index."""
        for state_storage in self.storages:
            if state_storage.name == storage and storage.index == index:
                return state_storage
        raise ValueError(
            f"storage: name={storage}, index={index} not found in the State",
        )

    def get_relation(self, relation: int, /) -> "AnyRelation":
        """Get relation from this State, based on the relation's id."""
        for state_relation in self.relations:
            if state_relation.id == relation:
                return state_relation
        raise KeyError(f"relation: id={relation} not found in the State")

    def get_relations(self, endpoint: str) -> Tuple["AnyRelation", ...]:
        """Get all relations on this endpoint from the current state."""

        # we rather normalize the endpoint than worry about cursed metadata situations such as:
        # requires:
        #   foo-bar: ...
        #   foo_bar: ...

        normalized_endpoint = normalize_name(endpoint)
        return tuple(
            r
            for r in self.relations
            if normalize_name(r.endpoint) == normalized_endpoint
        )


def _is_valid_charmcraft_25_metadata(meta: Dict[str, Any]):
    # Check whether this dict has the expected mandatory metadata fields according to the
    # charmcraft >2.5 charmcraft.yaml schema
    if (config_type := meta.get("type")) != "charm":
        logger.debug(
            f"Not a charm: charmcraft yaml config ``.type`` is {config_type!r}.",
        )
        return False
    if not all(field in meta for field in {"name", "summary", "description"}):
        logger.debug("Not a charm: charmcraft yaml misses some required fields")
        return False
    return True


@dataclasses.dataclass(frozen=True)
class _CharmSpec(Generic[CharmType]):
    """Charm spec."""

    charm_type: Type[CharmBase]
    meta: Dict[str, Any]
    actions: Optional[Dict[str, Any]] = None
    config: Optional[Dict[str, Any]] = None

    # autoloaded means: we are running a 'real' charm class, living in some
    # /src/charm.py, and the metadata files are 'real' metadata files.
    is_autoloaded: bool = False

    @staticmethod
    def _load_metadata_legacy(charm_root: Path):
        """Load metadata from charm projects created with Charmcraft < 2.5."""
        # back in the days, we used to have separate metadata.yaml, config.yaml and actions.yaml
        # files for charm metadata.
        metadata_path = charm_root / "metadata.yaml"
        meta = yaml.safe_load(metadata_path.open()) if metadata_path.exists() else {}

        config_path = charm_root / "config.yaml"
        config = yaml.safe_load(config_path.open()) if config_path.exists() else None

        actions_path = charm_root / "actions.yaml"
        actions = yaml.safe_load(actions_path.open()) if actions_path.exists() else None
        return meta, config, actions

    @staticmethod
    def _load_metadata(charm_root: Path):
        """Load metadata from charm projects created with Charmcraft >= 2.5."""
        metadata_path = charm_root / "charmcraft.yaml"
        meta = yaml.safe_load(metadata_path.open()) if metadata_path.exists() else {}
        if not _is_valid_charmcraft_25_metadata(meta):
            meta = {}
        config = meta.pop("config", None)
        actions = meta.pop("actions", None)
        return meta, config, actions

    @staticmethod
    def autoload(charm_type: Type[CharmBase]) -> "_CharmSpec[CharmType]":
        """Construct a ``_CharmSpec`` object by looking up the metadata from the charm's repo root.

        Will attempt to load the metadata off the ``charmcraft.yaml`` file
        """
        charm_source_path = Path(inspect.getfile(charm_type))
        charm_root = charm_source_path.parent.parent

        # attempt to load metadata from unified charmcraft.yaml
        meta, config, actions = _CharmSpec._load_metadata(charm_root)

        if not meta:
            # try to load using legacy metadata.yaml/actions.yaml/config.yaml files
            meta, config, actions = _CharmSpec._load_metadata_legacy(charm_root)

        if not meta:
            # still no metadata? bug out
            raise MetadataNotFoundError(
                f"invalid charm root {charm_root!r}; "
                f"expected to contain at least a `charmcraft.yaml` file "
                f"(or a `metadata.yaml` file if it's an old charm).",
            )

        return _CharmSpec(
            charm_type=charm_type,
            meta=meta,
            actions=actions,
            config=config,
            is_autoloaded=True,
        )

    def get_all_relations(self) -> List[Tuple[str, Dict[str, str]]]:
        """A list of all relation endpoints defined in the metadata."""
        return list(
            chain(
                self.meta.get("requires", {}).items(),
                self.meta.get("provides", {}).items(),
                self.meta.get("peers", {}).items(),
            ),
        )


@dataclasses.dataclass(frozen=True)
class DeferredEvent:
    """An event that has been deferred to run prior to the next Juju event.

    In most cases, the :func:`deferred` function should be used to create a
    ``DeferredEvent`` instance."""

    handle_path: str
    owner: str
    observer: str

    # needs to be marshal.dumps-able.
    snapshot_data: Dict = dataclasses.field(default_factory=dict)

    @property
    def name(self):
        return self.handle_path.split("/")[-1].split("[")[0]


class _EventType(str, Enum):
    framework = "framework"
    builtin = "builtin"
    relation = "relation"
    action = "action"
    secret = "secret"
    storage = "storage"
    workload = "workload"
    custom = "custom"


class _EventPath(str):
    if TYPE_CHECKING:  # pragma: no cover
        name: str
        owner_path: List[str]
        suffix: str
        prefix: str
        is_custom: bool
        type: _EventType

    def __new__(cls, string):
        string = normalize_name(string)
        instance = super().__new__(cls, string)

        instance.name = name = string.split(".")[-1]
        instance.owner_path = string.split(".")[:-1] or ["on"]

        instance.suffix, instance.type = suffix, _ = _EventPath._get_suffix_and_type(
            name,
        )
        if suffix:
            instance.prefix, _ = string.rsplit(suffix)
        else:
            instance.prefix = string

        instance.is_custom = suffix == ""
        return instance

    @staticmethod
    def _get_suffix_and_type(s: str) -> Tuple[str, _EventType]:
        for suffix in RELATION_EVENTS_SUFFIX:
            if s.endswith(suffix):
                return suffix, _EventType.relation

        if s.endswith(ACTION_EVENT_SUFFIX):
            return ACTION_EVENT_SUFFIX, _EventType.action

        if s in SECRET_EVENTS:
            return s, _EventType.secret

        if s in FRAMEWORK_EVENTS:
            return s, _EventType.framework

        # Whether the event name indicates that this is a storage event.
        for suffix in STORAGE_EVENTS_SUFFIX:
            if s.endswith(suffix):
                return suffix, _EventType.storage

        # Whether the event name indicates that this is a workload event.
        if s.endswith(PEBBLE_READY_EVENT_SUFFIX):
            return PEBBLE_READY_EVENT_SUFFIX, _EventType.workload
        if s.endswith(PEBBLE_CUSTOM_NOTICE_EVENT_SUFFIX):
            return PEBBLE_CUSTOM_NOTICE_EVENT_SUFFIX, _EventType.workload
        if s.endswith(PEBBLE_CHECK_FAILED_EVENT_SUFFIX):
            return PEBBLE_CHECK_FAILED_EVENT_SUFFIX, _EventType.workload
        if s.endswith(PEBBLE_CHECK_RECOVERED_EVENT_SUFFIX):
            return PEBBLE_CHECK_RECOVERED_EVENT_SUFFIX, _EventType.workload

        if s in BUILTIN_EVENTS:
            return "", _EventType.builtin

        return "", _EventType.custom


@dataclasses.dataclass(frozen=True)
class _Event:
    """A Juju, ops, or custom event that can be run against a charm.

    Typically, for simple events, the string name (e.g. ``install``) can be used,
    and for more complex events, an ``event`` property will be available on the
    related object (e.g. ``relation.joined_event``).
    """

    path: str
    args: Tuple[Any, ...] = ()
    kwargs: Dict[str, Any] = dataclasses.field(default_factory=dict)

    storage: Optional["Storage"] = None
    """If this is a storage event, the storage it refers to."""
    relation: Optional["AnyRelation"] = None
    """If this is a relation event, the relation it refers to."""
    relation_remote_unit_id: Optional[int] = None
    relation_departed_unit_id: Optional[int] = None
    """If this is a relation event, the name of the remote unit the event is about."""

    secret: Optional[Secret] = None
    secret_revision: Optional[int] = None
    """If this is a secret event, the secret it refers to."""

    container: Optional[Container] = None
    """If this is a workload (container) event, the container it refers to."""

    notice: Optional[Notice] = None
    """If this is a Pebble notice event, the notice it refers to."""

<<<<<<< HEAD
    check_info: Optional[CheckInfo] = None
    """If this is a Pebble check event, the check info it provides."""

    action: Optional["Action"] = None
=======
    action: Optional["_Action"] = None
>>>>>>> 54c9b7a2
    """If this is an action event, the :class:`Action` it refers to."""

    _owner_path: List[str] = dataclasses.field(default_factory=list)

    def __post_init__(self):
        path = _EventPath(self.path)
        # bypass frozen dataclass
        object.__setattr__(self, "path", path)

    @property
    def _path(self) -> _EventPath:
        # we converted it in __post_init__, but the type checker doesn't know about that
        return cast(_EventPath, self.path)

    @property
    def name(self) -> str:
        """Full event name.

        Consists of a 'prefix' and a 'suffix'. The suffix denotes the type of the event, the
        prefix the name of the entity the event is about.

        "foo-relation-changed":
         - "foo"=prefix (name of a relation),
         - "-relation-changed"=suffix (relation event)
        """
        return self._path.name

    @property
    def owner_path(self) -> List[str]:
        """Path to the ObjectEvents instance owning this event.

        If this event is defined on the toplevel charm class, it should be ['on'].
        """
        return self._path.owner_path

    @property
    def _is_relation_event(self) -> bool:
        """Whether the event name indicates that this is a relation event."""
        return self._path.type is _EventType.relation

    @property
    def _is_action_event(self) -> bool:
        """Whether the event name indicates that this is a relation event."""
        return self._path.type is _EventType.action

    @property
    def _is_secret_event(self) -> bool:
        """Whether the event name indicates that this is a secret event."""
        return self._path.type is _EventType.secret

    @property
    def _is_storage_event(self) -> bool:
        """Whether the event name indicates that this is a storage event."""
        return self._path.type is _EventType.storage

    @property
    def _is_workload_event(self) -> bool:
        """Whether the event name indicates that this is a workload event."""
        return self._path.type is _EventType.workload

    # this method is private because _CharmSpec is not quite user-facing; also,
    # the user should know.
    def _is_builtin_event(self, charm_spec: "_CharmSpec"):
        """Determine whether the event is a custom-defined one or a builtin one."""
        event_name = self.name

        # simple case: this is an event type owned by our charm base.on
        if hasattr(charm_spec.charm_type.on, event_name):
            return hasattr(CharmEvents, event_name)

        # this could be an event defined on some other Object, e.g. a charm lib.
        # We don't support (yet) directly emitting those, but they COULD have names that conflict
        # with events owned by the base charm. E.g. if the charm has a `foo` relation, the charm
        # will get a  charm.on.foo_relation_created. Your charm lib is free to define its own
        # `foo_relation_created`  custom event, because its handle will be
        # `charm.lib.on.foo_relation_created` and therefore be  unique and the Framework is happy.
        # However, our Event data structure ATM has no knowledge of which Object/Handle it is
        # owned by. So the only thing we can do right now is: check whether the event name,
        # assuming it is owned by the charm, LOOKS LIKE that of a builtin event or not.
        return self._path.type is not _EventType.custom

    def deferred(self, handler: Callable, event_id: int = 1) -> DeferredEvent:
        """Construct a DeferredEvent from this Event."""
        handler_repr = repr(handler)
        handler_re = re.compile(r"<function (.*) at .*>")
        match = handler_re.match(handler_repr)
        if not match:
            raise ValueError(
                f"cannot construct DeferredEvent from {handler}; please create one manually.",
            )
        owner_name, handler_name = match.groups()[0].split(".")[-2:]
        handle_path = f"{owner_name}/on/{self.name}[{event_id}]"

        snapshot_data = {}

        # fixme: at this stage we can't determine if the event is a builtin one or not; if it is
        #  not, then the coming checks are meaningless: the custom event could be named like a
        #  relation event but not *be* one.
        if self._is_workload_event:
            # this is a WorkloadEvent. The snapshot:
            container = cast(Container, self.container)
            snapshot_data = {
                "container_name": container.name,
            }
            if self.notice:
                if hasattr(self.notice.type, "value"):
                    notice_type = cast(pebble.NoticeType, self.notice.type).value
                else:
                    notice_type = str(self.notice.type)
                snapshot_data.update(
                    {
                        "notice_id": self.notice.id,
                        "notice_key": self.notice.key,
                        "notice_type": notice_type,
                    },
                )
            elif self.check_info:
                snapshot_data["check_name"] = self.check_info.name

        elif self._is_relation_event:
            # this is a RelationEvent.
            relation = cast("AnyRelation", self.relation)
            if isinstance(relation, PeerRelation):
                # FIXME: relation.unit for peers should point to <this unit>, but we
                #  don't have access to the local app name in this context.
                remote_app = "local"
            else:
                remote_app = relation.remote_app_name

            snapshot_data = {
                "relation_name": relation.endpoint,
                "relation_id": relation.id,
                "app_name": remote_app,
                "unit_name": f"{remote_app}/{self.relation_remote_unit_id}",
            }

        return DeferredEvent(
            handle_path,
            owner_name,
            handler_name,
            snapshot_data=snapshot_data,
        )


_next_action_id_counter = 1


def next_action_id(*, update=True):
    global _next_action_id_counter
    cur = _next_action_id_counter
    if update:
        _next_action_id_counter += 1
    # Juju currently uses numbers for the ID, but in the past used UUIDs, so
    # we need these to be strings.
    return str(cur)


@dataclasses.dataclass(frozen=True)
class _Action(_max_posargs(1)):
    """A ``juju run`` command.

    Used to simulate ``juju run``, passing in any parameters. For example::

        def test_backup_action():
            ctx = scenario.Context(MyCharm)
            out: scenario.ActionOutput = ctx.run_action(
                ctx.on.action('do_backup', params={'filename': 'foo'}),
                scenario.State()
            )
    """

    name: str
    """Juju action name, as found in the charm metadata."""

    params: Dict[str, "AnyJson"] = dataclasses.field(default_factory=dict)
    """Parameter values passed to the action."""

    id: str = dataclasses.field(default_factory=next_action_id)
    """Juju action ID.

    Every action invocation is automatically assigned a new one. Override in
    the rare cases where a specific ID is required."""


def deferred(
    event: Union[str, _Event],
    handler: Callable,
    event_id: int = 1,
    relation: Optional["Relation"] = None,
    container: Optional["Container"] = None,
    notice: Optional["Notice"] = None,
    check_info: Optional["CheckInfo"] = None,
):
    """Construct a DeferredEvent from an Event or an event name."""
    if isinstance(event, str):
        event = _Event(
            event,
            relation=relation,
            container=container,
            notice=notice,
            check_info=check_info,
        )
    return event.deferred(handler=handler, event_id=event_id)<|MERGE_RESOLUTION|>--- conflicted
+++ resolved
@@ -1668,14 +1668,10 @@
     notice: Optional[Notice] = None
     """If this is a Pebble notice event, the notice it refers to."""
 
-<<<<<<< HEAD
     check_info: Optional[CheckInfo] = None
     """If this is a Pebble check event, the check info it provides."""
 
-    action: Optional["Action"] = None
-=======
     action: Optional["_Action"] = None
->>>>>>> 54c9b7a2
     """If this is an action event, the :class:`Action` it refers to."""
 
     _owner_path: List[str] = dataclasses.field(default_factory=list)
