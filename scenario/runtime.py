#!/usr/bin/env python3
# Copyright 2023 Canonical Ltd.
# See LICENSE file for licensing details.
import marshal
import os
import re
import tempfile
import typing
from contextlib import contextmanager
from pathlib import Path
from typing import TYPE_CHECKING, Dict, List, Optional, Type, Union

import yaml
from ops.framework import _event_regex
from ops.storage import NoSnapshotError, SQLiteStorage

from scenario.capture_events import capture_events
from scenario.logger import logger as scenario_logger
from scenario.ops_main_mock import NoObserverError
from scenario.state import DeferredEvent, PeerRelation, StoredState

if TYPE_CHECKING:  # pragma: no cover
    from ops.testing import CharmType

    from scenario.context import Context
    from scenario.state import Event, State, _CharmSpec

    PathLike = Union[str, Path]

logger = scenario_logger.getChild("runtime")
STORED_STATE_REGEX = re.compile(
    r"((?P<owner_path>.*)\/)?(?P<data_type_name>\D+)\[(?P<name>.*)\]",
)
EVENT_REGEX = re.compile(_event_regex)

RUNTIME_MODULE = Path(__file__).parent


class ScenarioRuntimeError(RuntimeError):
    """Base class for exceptions raised by scenario.runtime."""


class UncaughtCharmError(ScenarioRuntimeError):
    """Error raised if the charm raises while handling the event being dispatched."""


class InconsistentScenarioError(ScenarioRuntimeError):
    """Error raised when the combination of state and event is inconsistent."""


class UnitStateDB:
    """Represents the unit-state.db."""

    def __init__(self, db_path: Union[Path, str]):
        self._db_path = db_path
        self._state_file = Path(self._db_path)

    def _open_db(self) -> SQLiteStorage:
        """Open the db."""
        return SQLiteStorage(self._state_file)

    def get_stored_state(self) -> List["StoredState"]:
        """Load any StoredState data structures from the db."""

        db = self._open_db()

        stored_state = []
        for handle_path in db.list_snapshots():
            if not EVENT_REGEX.match(handle_path) and (
                match := STORED_STATE_REGEX.match(handle_path)
            ):
                stored_state_snapshot = db.load_snapshot(handle_path)
                kwargs = match.groupdict()
                sst = StoredState(content=stored_state_snapshot, **kwargs)
                stored_state.append(sst)

        db.close()
        return stored_state

    def get_deferred_events(self) -> List["DeferredEvent"]:
        """Load any DeferredEvent data structures from the db."""

        db = self._open_db()

        deferred = []
        for handle_path in db.list_snapshots():
            if EVENT_REGEX.match(handle_path):
                notices = db.notices(handle_path)
                for handle, owner, observer in notices:
                    try:
                        snapshot_data = db.load_snapshot(handle)
                    except NoSnapshotError:
                        snapshot_data = {}

                    event = DeferredEvent(
                        handle_path=handle,
                        owner=owner,
                        observer=observer,
                        snapshot_data=snapshot_data,
                    )
                    deferred.append(event)

        db.close()
        return deferred

    def apply_state(self, state: "State"):
        """Add DeferredEvent and StoredState from this State instance to the storage."""
        db = self._open_db()
        for event in state.deferred:
            db.save_notice(event.handle_path, event.owner, event.observer)
            try:
                marshal.dumps(event.snapshot_data)
            except ValueError as e:
                raise ValueError(
                    f"unable to save the data for {event}, it must contain only simple types.",
                ) from e
            db.save_snapshot(event.handle_path, event.snapshot_data)

        for stored_state in state.stored_state:
            db.save_snapshot(stored_state.handle_path, stored_state.content)

        db.close()


class _OpsMainContext:
    """Context manager representing ops.main execution context.

    When entered, ops.main sets up everything up until the charm.
    When .emit() is called, ops.main proceeds with emitting the event.
    When exited, if .emit has not been called manually, it is called automatically.
    """

    def __init__(self):
        self._has_emitted = False

    def __enter__(self):
        pass

    def emit(self):
        self._has_emitted = True

    def __exit__(self, exc_type, exc_val, exc_tb):  # noqa: U100
        if not self._has_emitted:
            self.emit()


class Runtime:
    """Charm runtime wrapper.

    This object bridges a local environment and a charm artifact.
    """

    def __init__(
        self,
        charm_spec: "_CharmSpec",
        charm_root: Optional["PathLike"] = None,
        juju_version: str = "3.0.0",
        app_name: Optional[str] = None,
        unit_id: Optional[int] = 0,
    ):
        self._charm_spec = charm_spec
        self._juju_version = juju_version
        self._charm_root = charm_root

        app_name = app_name or self._charm_spec.meta.get("name")
        if not app_name:
            raise ValueError('invalid metadata: mandatory "name" field is missing.')

        self._app_name = app_name
        self._unit_id = unit_id

    @staticmethod
    def _cleanup_env(env):
        # TODO consider cleaning up env on __delete__, but ideally you should be
        #  running this in a clean env or a container anyway.
        # cleanup the env, in case we'll be firing multiple events, we don't want to pollute it.
        for key in env:
            # os.unsetenv does not always seem to work !?
            del os.environ[key]

    def _get_event_env(self, state: "State", event: "Event", charm_root: Path):
        """Build the simulated environment the operator framework expects."""
        env = {
            "JUJU_VERSION": self._juju_version,
            "JUJU_UNIT_NAME": f"{self._app_name}/{self._unit_id}",
            "_": "./dispatch",
            "JUJU_DISPATCH_PATH": f"hooks/{event.name}",
            "JUJU_MODEL_NAME": state.model.name,
            "JUJU_MODEL_UUID": state.model.uuid,
            "JUJU_CHARM_DIR": str(charm_root.absolute()),
            # todo consider setting pwd, (python)path
        }

        if event._is_action_event and (action := event.action):
            env.update(
                {
                    # TODO: we should check we're doing the right thing here.
                    "JUJU_ACTION_NAME": action.name.replace("_", "-"),
                    "JUJU_ACTION_UUID": action.id,
                },
            )

        if event._is_relation_event and (relation := event.relation):
            if isinstance(relation, PeerRelation):
                remote_app_name = self._app_name
            else:
                remote_app_name = relation.remote_app_name
            env.update(
                {
                    "JUJU_RELATION": relation.endpoint,
                    "JUJU_RELATION_ID": str(relation.relation_id),
                    "JUJU_REMOTE_APP": remote_app_name,
                },
            )

            remote_unit_id = event.relation_remote_unit_id

            # don't check truthiness because remote_unit_id could be 0
            if remote_unit_id is None:
                remote_unit_ids = relation._remote_unit_ids  # pyright: ignore

                if len(remote_unit_ids) == 1:
                    remote_unit_id = remote_unit_ids[0]
                    logger.info(
                        "there's only one remote unit, so we set JUJU_REMOTE_UNIT to it, "
                        "but you probably should be parametrizing the event with `remote_unit_id` "
                        "to be explicit.",
                    )
                elif len(remote_unit_ids) > 1:
                    remote_unit_id = remote_unit_ids[0]
                    logger.warning(
                        "remote unit ID unset, and multiple remote unit IDs are present; "
                        "We will pick the first one and hope for the best. You should be passing "
                        "`remote_unit_id` to the Event constructor.",
                    )
                else:
                    logger.warning(
                        "remote unit ID unset; no remote unit data present. "
                        "Is this a realistic scenario?",  # TODO: is it?
                    )

            if remote_unit_id is not None:
                remote_unit = f"{remote_app_name}/{remote_unit_id}"
                env["JUJU_REMOTE_UNIT"] = remote_unit
                if event.name.endswith("_relation_departed"):
                    env["JUJU_DEPARTING_UNIT"] = remote_unit

        if container := event.container:
            env.update({"JUJU_WORKLOAD_NAME": container.name})

        if storage := event.storage:
            env.update({"JUJU_STORAGE_ID": f"{storage.name}/{storage.index}"})

        if secret := event.secret:
            env.update(
                {
                    "JUJU_SECRET_ID": secret.id,
                    "JUJU_SECRET_LABEL": secret.label or "",
                },
            )

        return env

<<<<<<< HEAD
    @contextmanager
    def _wrap_charm(self, charm_type: "_CT", state: "State") -> "_CT":
=======
    @staticmethod
    def _wrap(charm_type: Type["CharmType"]) -> Type["CharmType"]:
>>>>>>> 2e798dfc
        # dark sorcery to work around framework using class attrs to hold on to event sources
        # todo this should only be needed if we call run multiple times on the same runtime.
        #  can we avoid it?
        class WrappedEvents(charm_type.on.__class__):
            pass

        WrappedEvents.__name__ = charm_type.on.__class__.__name__

        class WrappedCharm(charm_type):  # type: ignore
            on = WrappedEvents()

        WrappedCharm.__name__ = charm_type.__name__
<<<<<<< HEAD

        # charm state patchery
        state_model = state.charm_state
        if not state_model:
            # this charm has no declared state; leave it.
            yield WrappedCharm
            return

        old_model = getattr(charm_type, state_model.name, None)
        if not old_model:
            raise RuntimeError(
                f"charm state model name {state_model.name!r} not "
                f"found on {charm_type.__name__}",
            )

        setattr(charm_type, state_model.name, state_model)
        yield WrappedCharm
        setattr(charm_type, state_model.name, old_model)
=======
        return typing.cast(Type["CharmType"], WrappedCharm)
>>>>>>> 2e798dfc

    @contextmanager
    def _virtual_charm_root(self):
        # If we are using runtime on a real charm, we can make some assumptions about the
        # directory structure we are going to find.
        # If we're, say, dynamically defining charm types and doing tests on them, we'll have to
        # generate the metadata files ourselves. To be sure, we ALWAYS use a tempdir. Ground truth
        # is what the user passed via the CharmSpec
        spec = self._charm_spec

        if charm_virtual_root := self._charm_root:
            charm_virtual_root_is_custom = True
            virtual_charm_root = Path(charm_virtual_root)
        else:
            charm_virtual_root = tempfile.TemporaryDirectory()
            virtual_charm_root = Path(charm_virtual_root.name)
            charm_virtual_root_is_custom = False

        metadata_yaml = virtual_charm_root / "metadata.yaml"
        config_yaml = virtual_charm_root / "config.yaml"
        actions_yaml = virtual_charm_root / "actions.yaml"

        metadata_files_present: Dict[Path, Optional[str]] = {
            file: file.read_text() if file.exists() else None
            for file in (metadata_yaml, config_yaml, actions_yaml)
        }

        any_metadata_files_present_in_charm_virtual_root = any(
            v is not None for v in metadata_files_present.values()
        )

        if spec.is_autoloaded and charm_virtual_root_is_custom:
            # since the spec is autoloaded, in theory the metadata contents won't differ, so we can
            # overwrite away even if the custom vroot is the real charm root (the local repo).
            # Still, log it for clarity.
            if any_metadata_files_present_in_charm_virtual_root:
                logger.debug(
                    f"metadata files found in custom charm_root {charm_virtual_root}. "
                    f"The spec was autoloaded so the contents should be identical. "
                    f"Proceeding...",
                )

        elif (
            not spec.is_autoloaded and any_metadata_files_present_in_charm_virtual_root
        ):
            logger.warn(
                f"Some metadata files found in custom user-provided charm_root "
                f"{charm_virtual_root} while you have passed meta, config or actions to "
                f"Context.run(). "
                "Single source of truth are the arguments passed to Context.run(). "
                "charm_root metadata files will be overwritten for the "
                "duration of this test, and restored afterwards. "
                "To avoid this, clean any metadata files from the charm_root before calling run.",
            )

        metadata_yaml.write_text(yaml.safe_dump(spec.meta))
        config_yaml.write_text(yaml.safe_dump(spec.config or {}))
        actions_yaml.write_text(yaml.safe_dump(spec.actions or {}))

        yield virtual_charm_root

        if charm_virtual_root_is_custom:
            for file, previous_content in metadata_files_present.items():
                if previous_content is None:  # None == file did not exist before
                    file.unlink()
                else:
                    file.write_text(previous_content)

        else:
            # charm_virtual_root is a tempdir
            typing.cast(tempfile.TemporaryDirectory, charm_virtual_root).cleanup()

    @staticmethod
    def _get_state_db(temporary_charm_root: Path):
        charm_state_path = temporary_charm_root / ".unit-state.db"
        return UnitStateDB(charm_state_path)

    def _initialize_storage(self, state: "State", temporary_charm_root: Path):
        """Before we start processing this event, store the relevant parts of State."""
        store = self._get_state_db(temporary_charm_root)
        store.apply_state(state)

    def _close_storage(self, state: "State", temporary_charm_root: Path):
        """Now that we're done processing this event, read the charm state and expose it."""
        store = self._get_state_db(temporary_charm_root)
        deferred = store.get_deferred_events()
        stored_state = store.get_stored_state()
        return state.replace(deferred=deferred, stored_state=stored_state)

    @contextmanager
    def _exec_ctx(self, ctx: "Context"):
        """python 3.8 compatibility shim"""
        with self._virtual_charm_root() as temporary_charm_root:
            # todo allow customizing capture_events
            with capture_events(
                include_deferred=ctx.capture_deferred_events,
                include_framework=ctx.capture_framework_events,
            ) as captured:
                yield (temporary_charm_root, captured)

    @contextmanager
    def exec(
        self,
        state: "State",
        event: "Event",
        context: "Context",
    ):
        """Runs an event with this state as initial state on a charm.

        Returns the 'output state', that is, the state as mutated by the charm during the
        event handling.

        This will set the environment up and call ops.main.main().
        After that it's up to ops.
        """
        # todo consider forking out a real subprocess and do the mocking by
        #  mocking hook tool executables

        from scenario.consistency_checker import check_consistency  # avoid cycles

        check_consistency(state, event, self._charm_spec, self._juju_version)

        charm_type = self._charm_spec.charm_type
        logger.info(f"Preparing to fire {event.name} on {charm_type.__name__}")

        # we make a copy to avoid mutating the input state
        output_state = state.copy()

        logger.info(" - generating virtual charm root")
        with self._exec_ctx(context) as (temporary_charm_root, captured):
            logger.info(" - initializing storage")
            self._initialize_storage(state, temporary_charm_root)

            logger.info(" - preparing env")
            env = self._get_event_env(
                state=state,
                event=event,
                charm_root=temporary_charm_root,
            )
            os.environ.update(env)

            logger.info(" - Entering ops.main (mocked).")
            from scenario.ops_main_mock import Ops  # noqa: F811

<<<<<<< HEAD
            # patch charm.state as well as other hackery needed for working around ops design
            with self._wrap_charm(charm_type, state) as wrapped_charm:
                try:
                    mocked_main(
                        pre_event=pre_event,
                        post_event=post_event,
                        state=output_state,
                        event=event,
                        charm_spec=self._charm_spec.replace(
                            charm_type=wrapped_charm,
                        ),
                    )
                except NoObserverError:
                    raise  # propagate along
                except Exception as e:
                    raise UncaughtCharmError(
                        f"Uncaught exception ({type(e)}) in operator/charm code: {e!r}",
                    ) from e
                finally:
                    logger.info(" - Exited ops.main.")
=======
            try:
                ops = Ops(
                    state=output_state,
                    event=event,
                    context=context,
                    charm_spec=self._charm_spec.replace(
                        charm_type=self._wrap(charm_type),
                    ),
                )
                ops.setup()

                yield ops

                # if the caller did not manually emit or commit: do that.
                ops.finalize()

            except NoObserverError:
                raise  # propagate along
            except Exception as e:
                raise UncaughtCharmError(
                    f"Uncaught exception ({type(e)}) in operator/charm code: {e!r}",
                ) from e

            finally:
                logger.info(" - Exited ops.main.")
>>>>>>> 2e798dfc

                logger.info(" - Clearing env")
                self._cleanup_env(env)

            logger.info(" - closing storage")
            output_state = self._close_storage(output_state, temporary_charm_root)

        context.emitted_events.extend(captured)
        logger.info("event dispatched. done.")
        context._set_output_state(output_state)<|MERGE_RESOLUTION|>--- conflicted
+++ resolved
@@ -261,13 +261,12 @@
 
         return env
 
-<<<<<<< HEAD
     @contextmanager
-    def _wrap_charm(self, charm_type: "_CT", state: "State") -> "_CT":
-=======
-    @staticmethod
-    def _wrap(charm_type: Type["CharmType"]) -> Type["CharmType"]:
->>>>>>> 2e798dfc
+    def _wrap_charm(
+        self,
+        charm_type: Type["CharmType"],
+        state: "State",
+    ) -> Type["CharmType"]:
         # dark sorcery to work around framework using class attrs to hold on to event sources
         # todo this should only be needed if we call run multiple times on the same runtime.
         #  can we avoid it?
@@ -280,28 +279,25 @@
             on = WrappedEvents()
 
         WrappedCharm.__name__ = charm_type.__name__
-<<<<<<< HEAD
 
         # charm state patchery
-        state_model = state.charm_state
-        if not state_model:
+        charm_state = state.charm
+        if not charm_state:
             # this charm has no declared state; leave it.
             yield WrappedCharm
             return
 
-        old_model = getattr(charm_type, state_model.name, None)
+        old_model = getattr(charm_type, charm_state.name, None)
         if not old_model:
             raise RuntimeError(
-                f"charm state model name {state_model.name!r} not "
+                f"charm state model name {charm_state.name!r} not "
                 f"found on {charm_type.__name__}",
             )
 
-        setattr(charm_type, state_model.name, state_model)
-        yield WrappedCharm
-        setattr(charm_type, state_model.name, old_model)
-=======
-        return typing.cast(Type["CharmType"], WrappedCharm)
->>>>>>> 2e798dfc
+        setattr(charm_type, charm_state.name, charm_state)
+        yield typing.cast(Type["CharmType"], WrappedCharm)
+
+        setattr(charm_type, charm_state.name, old_model)
 
     @contextmanager
     def _virtual_charm_root(self):
@@ -446,57 +442,35 @@
             logger.info(" - Entering ops.main (mocked).")
             from scenario.ops_main_mock import Ops  # noqa: F811
 
-<<<<<<< HEAD
-            # patch charm.state as well as other hackery needed for working around ops design
             with self._wrap_charm(charm_type, state) as wrapped_charm:
                 try:
-                    mocked_main(
-                        pre_event=pre_event,
-                        post_event=post_event,
+                    ops = Ops(
                         state=output_state,
                         event=event,
+                        context=context,
                         charm_spec=self._charm_spec.replace(
                             charm_type=wrapped_charm,
                         ),
                     )
+                    ops.setup()
+
+                    yield ops
+
+                    # if the caller did not manually emit or commit: do that.
+                    ops.finalize()
+
                 except NoObserverError:
                     raise  # propagate along
                 except Exception as e:
                     raise UncaughtCharmError(
                         f"Uncaught exception ({type(e)}) in operator/charm code: {e!r}",
                     ) from e
+
                 finally:
                     logger.info(" - Exited ops.main.")
-=======
-            try:
-                ops = Ops(
-                    state=output_state,
-                    event=event,
-                    context=context,
-                    charm_spec=self._charm_spec.replace(
-                        charm_type=self._wrap(charm_type),
-                    ),
-                )
-                ops.setup()
-
-                yield ops
-
-                # if the caller did not manually emit or commit: do that.
-                ops.finalize()
-
-            except NoObserverError:
-                raise  # propagate along
-            except Exception as e:
-                raise UncaughtCharmError(
-                    f"Uncaught exception ({type(e)}) in operator/charm code: {e!r}",
-                ) from e
-
-            finally:
-                logger.info(" - Exited ops.main.")
->>>>>>> 2e798dfc
-
-                logger.info(" - Clearing env")
-                self._cleanup_env(env)
+
+                    logger.info(" - Clearing env")
+                    self._cleanup_env(env)
 
             logger.info(" - closing storage")
             output_state = self._close_storage(output_state, temporary_charm_root)
