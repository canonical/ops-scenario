--- conflicted
+++ resolved
@@ -193,17 +193,8 @@
             "cannot construct a workload event without the container instance. "
             "Please pass one.",
         )
-<<<<<<< HEAD
-    elif not event.name.startswith(_normalise_name(event.container.name)):
-        errors.append(
-            f"workload event should start with container name. {event.name} does "
-            f"not start with {event.container.name}.",
-        )
-        if event.container not in state.containers:
-=======
     else:
-        if not event.name.startswith(normalize_name(event.container.name)):
->>>>>>> 0e4ed166
+        if not event.name.startswith(_normalise_name(event.container.name)):
             errors.append(
                 f"workload event should start with container name. {event.name} does "
                 f"not start with {event.container.name}.",
