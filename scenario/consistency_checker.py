--- conflicted
+++ resolved
@@ -439,20 +439,9 @@
     **_kwargs,  # noqa: U101
 ) -> Results:
     errors = []
-<<<<<<< HEAD
-
-    meta = charm_spec.meta
-
-    nonpeer_relations_meta = chain(
-        meta.get("requires", {}).items(),
-        meta.get("provides", {}).items(),
-    )
-    peer_relations_meta = meta.get("peers", {}).items()
-    all_relations_meta = list(chain(nonpeer_relations_meta, peer_relations_meta))
-=======
+
     peer_relations_meta = charm_spec.meta.get("peers", {}).items()
     all_relations_meta = charm_spec.get_all_relations()
->>>>>>> 958d0683
 
     def _get_relations(r):
         try:
