#!/usr/bin/env python3
# Copyright 2023 Canonical Ltd.
# See LICENSE file for licensing details.
import marshal
import os
<<<<<<< HEAD
from collections import Counter, defaultdict
=======
import re
from collections import Counter
>>>>>>> 30291502
from collections.abc import Sequence
from numbers import Number
from typing import TYPE_CHECKING, Iterable, List, NamedTuple, Tuple, Union

from scenario.runtime import InconsistentScenarioError
from scenario.runtime import logger as scenario_logger
from scenario.state import (
    Action,
    PeerRelation,
    SubordinateRelation,
    _CharmSpec,
    normalize_name,
)

if TYPE_CHECKING:  # pragma: no cover
    from scenario.state import Event, State

logger = scenario_logger.getChild("consistency_checker")


class Results(NamedTuple):
    """Consistency checkers return type."""

    errors: Iterable[str]
    warnings: Iterable[str]


def check_consistency(
    state: "State",
    event: "Event",
    charm_spec: "_CharmSpec",
    juju_version: str,
):
    """Validate the combination of a state, an event, a charm spec, and a juju version.

    When invoked, it performs a series of checks that validate that the state is consistent with
    itself, with the event being emitted, the charm metadata, etc...

    This function performs some basic validation of the combination of inputs that goes into a
    scenario test and determines if the scenario is a realistic/plausible/consistent one.

    A scenario is inconsistent if it can practically never occur because it contradicts
    the juju model.
    For example: juju guarantees that upon calling config-get, a charm will only ever get the keys
    it declared in its config.yaml.
    So a State declaring some config keys that are not in the charm's config.yaml is nonsense,
    and the combination of the two is inconsistent.
    """
    juju_version_: Tuple[int, ...] = tuple(map(int, juju_version.split(".")))

    if os.getenv("SCENARIO_SKIP_CONSISTENCY_CHECKS"):
        logger.info("skipping consistency checks.")
        return

    errors = []
    warnings = []

    for check in (
        check_containers_consistency,
        check_config_consistency,
        check_resource_consistency,
        check_event_consistency,
        check_secrets_consistency,
        check_storages_consistency,
        check_relation_consistency,
        check_network_consistency,
        check_storedstate_consistency,
    ):
        results = check(
            state=state,
            event=event,
            charm_spec=charm_spec,
            juju_version=juju_version_,
        )
        errors.extend(results.errors)
        warnings.extend(results.warnings)

    if errors:
        err_fmt = "\n".join(errors)
        raise InconsistentScenarioError(
            f"Inconsistent scenario. The following errors were found: {err_fmt}",
        )
    if warnings:
        err_fmt = "\n".join(warnings)
        logger.warning(
            f"This scenario is probably inconsistent. Double check, and ignore this "
            f"warning if you're sure. "
            f"The following warnings were found: {err_fmt}",
        )


def check_resource_consistency(
    *,
    state: "State",
    charm_spec: "_CharmSpec",
    **_kwargs,  # noqa: U101
) -> Results:
    """Check the internal consistency of the resources from metadata and in State."""
    errors = []
    warnings = []

    resources_from_meta = set(charm_spec.meta.get("resources", {}))
    resources_from_state = set(state.resources)
    if not resources_from_meta.issuperset(resources_from_state):
        errors.append(
            f"any and all resources passed to State.resources need to have been defined in "
            f"metadata.yaml. Metadata resources: {resources_from_meta}; "
            f"State.resources: {resources_from_state}.",
        )
    return Results(errors, warnings)


def check_event_consistency(
    *,
    event: "Event",
    charm_spec: "_CharmSpec",
    **_kwargs,  # noqa: U101
) -> Results:
    """Check the internal consistency of the Event data structure.

    For example, it checks that a relation event has a relation instance, and that
    the relation endpoint name matches the event prefix.
    """
    errors = []
    warnings = []

    # custom event: can't make assumptions about its name and its semantics
    # todo: should we then just skip the other checks?
    if not event._is_builtin_event(charm_spec):
        warnings.append(
            "this is a custom event; if its name makes it look like a builtin one "
            "(e.g. a relation event, or a workload event), you might get some false-negative "
            "consistency checks.",
        )

    if event._is_relation_event:
        _check_relation_event(charm_spec, event, errors, warnings)

    if event._is_workload_event:
        _check_workload_event(charm_spec, event, errors, warnings)

    if event._is_action_event:
        _check_action_event(charm_spec, event, errors, warnings)

    if event._is_storage_event:
        _check_storage_event(charm_spec, event, errors, warnings)

    return Results(errors, warnings)


def _check_relation_event(
    charm_spec: _CharmSpec,  # noqa: U100
    event: "Event",
    errors: List[str],
    warnings: List[str],  # noqa: U100
):
    if not event.relation:
        errors.append(
            "cannot construct a relation event without the relation instance. "
            "Please pass one.",
        )
    else:
        if not event.name.startswith(normalize_name(event.relation.endpoint)):
            errors.append(
                f"relation event should start with relation endpoint name. {event.name} does "
                f"not start with {event.relation.endpoint}.",
            )


def _check_workload_event(
    charm_spec: _CharmSpec,  # noqa: U100
    event: "Event",
    errors: List[str],
    warnings: List[str],  # noqa: U100
):
    if not event.container:
        errors.append(
            "cannot construct a workload event without the container instance. "
            "Please pass one.",
        )
    elif not event.name.startswith(normalize_name(event.container.name)):
        errors.append(
            f"workload event should start with container name. {event.name} does "
            f"not start with {event.container.name}.",
        )


def _check_action_event(
    charm_spec: _CharmSpec,
    event: "Event",
    errors: List[str],
    warnings: List[str],
):
    action = event.action
    if not action:
        errors.append(
            "cannot construct a workload event without the container instance. "
            "Please pass one.",
        )
        return

    elif not event.name.startswith(normalize_name(action.name)):
        errors.append(
            f"action event should start with action name. {event.name} does "
            f"not start with {action.name}.",
        )
    if action.name not in (charm_spec.actions or ()):
        errors.append(
            f"action event {event.name} refers to action {action.name} "
            f"which is not declared in the charm metadata (actions.yaml).",
        )
        return

    _check_action_param_types(charm_spec, action, errors, warnings)


def _check_storage_event(
    charm_spec: _CharmSpec,
    event: "Event",
    errors: List[str],
    warnings: List[str],  # noqa: U100
):
    storage = event.storage
    meta = charm_spec.meta

    if not storage:
        errors.append(
            "cannot construct a storage event without the Storage instance. "
            "Please pass one.",
        )
    elif not event.name.startswith(normalize_name(storage.name)):
        errors.append(
            f"storage event should start with storage name. {event.name} does "
            f"not start with {storage.name}.",
        )
    elif storage.name not in meta["storage"]:
        errors.append(
            f"storage event {event.name} refers to storage {storage.name} "
            f"which is not declared in the charm metadata (metadata.yaml) under 'storage'.",
        )


def _check_action_param_types(
    charm_spec: _CharmSpec,
    action: Action,
    errors: List[str],
    warnings: List[str],
):
    actions = charm_spec.actions
    if not actions:
        return

    to_python_type = {
        "string": str,
        "boolean": bool,
        "integer": int,
        "number": Number,
        "array": Sequence,
        "object": dict,
    }
    expected_param_type = {}
    for par_name, par_spec in actions[action.name].get("params", {}).items():
        value = par_spec.get("type")
        if not value:
            errors.append(
                f"action parameter {par_name} has no type. "
                f"Charmcraft will be unhappy about this. ",
            )
            continue

        try:
            expected_param_type[par_name] = to_python_type[value]
        except KeyError:
            warnings.append(
                f"unknown data type declared for parameter {par_name}: type={value}. "
                f"Cannot consistency-check.",
            )

    for provided_param_name, provided_param_value in action.params.items():
        expected_type = expected_param_type.get(provided_param_name)
        if not expected_type:
            errors.append(
                f"param {provided_param_name} is not a valid parameter for {action.name}: "
                "missing from action specification",
            )
            continue
        if not isinstance(provided_param_value, expected_type):
            errors.append(
                f"param {provided_param_name} is of type {type(provided_param_value)}: "
                f"expecting {expected_type}",
            )


def check_storages_consistency(
    *,
    state: "State",
    charm_spec: "_CharmSpec",
    **_kwargs,  # noqa: U101
) -> Results:
    """Check the consistency of the state.storages with the charm_spec.metadata (metadata.yaml)."""
    state_storage = state.storage
    meta_storage = (charm_spec.meta or {}).get("storage", {})
    errors = []

    if missing := {s.name for s in state.storage}.difference(
        set(meta_storage.keys()),
    ):
        errors.append(
            f"some storages passed to State were not defined in metadata.yaml: {missing}",
        )

    seen = []
    for s in state_storage:
        tag = (s.name, s.index)
        if tag in seen:
            errors.append(
                f"duplicate storage in State: storage {s.name} with index {s.index} "
                f"occurs multiple times in State.storage.",
            )
        seen.append(tag)

    return Results(errors, [])


def _is_secret_identifier(value: Union[str, int, float, bool]) -> bool:
    """Return true iff the value is in the form `secret:{secret id}`."""
    # cf. https://github.com/juju/juju/blob/13eb9df3df16a84fd471af8a3c95ddbd04389b71/core/secrets/secret.go#L48
    return bool(re.match(r"secret:[0-9a-z]{20}$", str(value)))


def check_config_consistency(
    *,
    state: "State",
    charm_spec: "_CharmSpec",
    juju_version: Tuple[int, ...],
    **_kwargs,  # noqa: U101
) -> Results:
    """Check the consistency of the state.config with the charm_spec.config (config.yaml)."""
    state_config = state.config
    meta_config = (charm_spec.config or {}).get("options", {})
    errors = []

    for key, value in state_config.items():
        if key not in meta_config:
            errors.append(
                f"config option {key!r} in state.config but not specified in config.yaml.",
            )
            continue

        # todo unify with snapshot's when merged.
        converters = {
            "string": str,
            "int": int,
            "float": float,
            "boolean": bool,
        }
        if juju_version >= (3, 4):
            converters["secret"] = str

        validators = {
            "secret": _is_secret_identifier,
        }

        expected_type_name = meta_config[key].get("type", None)
        if not expected_type_name:
            errors.append(f"config.yaml invalid; option {key!r} has no 'type'.")
            continue
        validator = validators.get(expected_type_name)

        expected_type = converters.get(expected_type_name)
        if not expected_type:
            errors.append(
                f"config invalid for option {key!r}: 'type' {expected_type_name} unknown",
            )

        elif not isinstance(value, expected_type):
            errors.append(
                f"config invalid; option {key!r} should be of type {expected_type} "
                f"but is of type {type(value)}.",
            )

        elif validator and not validator(value):
            errors.append(
                f"config invalid: option {key!r} value {value!r} is not valid.",
            )

    return Results(errors, [])


def check_secrets_consistency(
    *,
    event: "Event",
    state: "State",
    juju_version: Tuple[int, ...],
    **_kwargs,  # noqa: U101
) -> Results:
    """Check the consistency of Secret-related stuff."""
    errors = []
    if not event._is_secret_event:
        return Results(errors, [])

    if not state.secrets:
        errors.append(
            "the event being processed is a secret event; but the state has no secrets.",
        )
    elif juju_version < (3,):
        errors.append(
            f"secrets are not supported in the specified juju version {juju_version}. "
            f"Should be at least 3.0.",
        )

    return Results(errors, [])


def check_network_consistency(
    *,
    state: "State",
    event: "Event",  # noqa: U100
    charm_spec: "_CharmSpec",
    **_kwargs,  # noqa: U101
) -> Results:
    errors = []

    meta_bindings = set(charm_spec.meta.get("extra-bindings", ()))
    all_relations = charm_spec.get_all_relations()
    non_sub_relations = {
        endpoint
        for endpoint, metadata in all_relations
        if metadata.get("scope") != "container"  # mark of a sub
    }

    state_bindings = set(state.networks)
    if diff := state_bindings.difference(meta_bindings.union(non_sub_relations)):
        errors.append(
            f"Some network bindings defined in State are not in metadata.yaml: {diff}.",
        )

    endpoints = {endpoint for endpoint, metadata in all_relations}
    if collisions := endpoints.intersection(meta_bindings):
        errors.append(
            f"Extra bindings and integration endpoints cannot share the same name: {collisions}.",
        )

    return Results(errors, [])


def check_relation_consistency(
    *,
    state: "State",
    event: "Event",  # noqa: U100
    charm_spec: "_CharmSpec",
    **_kwargs,  # noqa: U101
) -> Results:
    errors = []

    peer_relations_meta = charm_spec.meta.get("peers", {}).items()
    all_relations_meta = charm_spec.get_all_relations()

    def _get_relations(r):
        try:
            return state.get_relations(r)
        except ValueError:
            return ()

    # check relation types
    for endpoint, _ in peer_relations_meta:
        for relation in _get_relations(endpoint):
            if not isinstance(relation, PeerRelation):
                errors.append(
                    f"endpoint {endpoint} is a peer relation; "
                    f"expecting relation to be of type PeerRelation, got {type(relation)}",
                )

    known_endpoints = [a[0] for a in all_relations_meta]
    for relation in state.relations:
        if (ep := relation.endpoint) not in known_endpoints:
            errors.append(f"relation endpoint {ep} is not declared in metadata.")

    seen_ids = set()
    for endpoint, relation_meta in all_relations_meta:
        expected_sub = relation_meta.get("scope", "") == "container"
        relations = _get_relations(endpoint)
        for relation in relations:
            if relation.relation_id in seen_ids:
                errors.append(
                    f"duplicate relation ID: {relation.relation_id} is claimed "
                    f"by multiple Relation instances",
                )

            seen_ids.add(relation.relation_id)
            is_sub = isinstance(relation, SubordinateRelation)
            if is_sub and not expected_sub:
                errors.append(
                    f"endpoint {endpoint} is not a subordinate relation; "
                    f"expecting relation to be of type Relation, "
                    f"got {type(relation)}",
                )
            if expected_sub and not is_sub:
                errors.append(
                    f"endpoint {endpoint} is not a subordinate relation; "
                    f"expecting relation to be of type SubordinateRelation, "
                    f"got {type(relation)}",
                )

    # check for duplicate endpoint names
    seen_endpoints = set()
    for endpoint, _ in all_relations_meta:
        if endpoint in seen_endpoints:
            errors.append("duplicate endpoint name in metadata.")
            break
        seen_endpoints.add(endpoint)

    return Results(errors, [])


def check_containers_consistency(
    *,
    state: "State",
    event: "Event",
    charm_spec: "_CharmSpec",
    **_kwargs,  # noqa: U101
) -> Results:
    """Check the consistency of `state.containers` vs. `charm_spec.meta`."""

    # event names will be normalized; need to compare against normalized container names.
    meta = charm_spec.meta
    meta_containers = list(map(normalize_name, meta.get("containers", {})))
    state_containers = [normalize_name(c.name) for c in state.containers]
    errors = []

    # it's fine if you have containers in meta that are not in state.containers (yet), but it's
    # not fine if:
    # - you're processing a pebble-ready event and that container is not in state.containers or
    #   meta.containers
    if event._is_workload_event:
        evt_container_name = event.name[: -len("-pebble-ready")]
        if evt_container_name not in meta_containers:
            errors.append(
                f"the event being processed concerns container {evt_container_name!r}, but a "
                f"container with that name is not declared in the charm metadata",
            )
        if evt_container_name not in state_containers:
            errors.append(
                f"the event being processed concerns container {evt_container_name!r}, but a "
                f"container with that name is not present in the state. It's odd, but consistent, "
                f"if it cannot connect; but it should at least be there.",
            )

    # - a container in state.containers is not in meta.containers
    if diff := (set(state_containers).difference(set(meta_containers))):
        errors.append(
            f"some containers declared in the state are not specified in metadata. "
            f"That's not possible. "
            f"Missing from metadata: {diff}.",
        )

    # guard against duplicate container names
    names = Counter(state_containers)
    if dupes := [n for n in names if names[n] > 1]:
        errors.append(f"Duplicate container name(s): {dupes}.")

    return Results(errors, [])


def check_storedstate_consistency(
    *,
    state: "State",
    **_kwargs,  # noqa: U101
) -> Results:
    """Check the internal consistency of `state.storedstate`."""
    errors = []

    # Attribute names must be unique on each object.
    names = defaultdict(list)
    for ss in state.stored_state:
        names[ss.owner_path].append(ss.name)
    for owner, owner_names in names.items():
        if len(owner_names) != len(set(owner_names)):
            errors.append(
                f"{owner} has multiple StoredState objects with the same name.",
            )

    # The content must be marshallable.
    for ss in state.stored_state:
        # We don't need the marshalled state, just to know that it can be.
        # This is the same "only simple types" check that ops does.
        try:
            marshal.dumps(ss.content)
        except ValueError:
            errors.append(
                f"{ss!r} must contain only simple types.",
            )
    return Results(errors, [])<|MERGE_RESOLUTION|>--- conflicted
+++ resolved
@@ -3,12 +3,8 @@
 # See LICENSE file for licensing details.
 import marshal
 import os
-<<<<<<< HEAD
+import re
 from collections import Counter, defaultdict
-=======
-import re
-from collections import Counter
->>>>>>> 30291502
 from collections.abc import Sequence
 from numbers import Number
 from typing import TYPE_CHECKING, Iterable, List, NamedTuple, Tuple, Union
