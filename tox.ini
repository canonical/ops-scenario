[tox]
requires =
    tox>=4.2
env_list =
    py312
    py311
    py38
    unit
    lint
    lint-tests
    static
skip_missing_interpreters = true

[vars]
src_path = {toxinidir}/scenario
tst_path = {toxinidir}/tests
all_path = {[vars]src_path}, {[vars]tst_path}

[testenv:unit]
# don't install as a sdist, instead, install as wheel (create wheel once), then install in all envs
package = wheel
wheel_build_env = .pkg
description = unit tests
deps =
    jsonpatch
    pytest
    pytest-cov
setenv =
    PYTHONPATH = {toxinidir}
commands =
    pytest --cov-report html:.cov_html -v --tb native --log-cli-level=INFO -s {posargs} {[vars]tst_path}

[testenv:lint]
description = Format the code base to adhere to our styles, and complain about what we cannot do automatically.
skip_install = true
deps =
    pre-commit>=3.2.2
commands =
    pre-commit run --all-files {posargs}
    python -c 'print(r"hint: run {envbindir}{/}pre-commit install to add checks as pre-commit hook")'

[testenv:static]
description = Static typing checks.
skip_install = true
deps =
    ops
    pyright==1.1.347
commands =
    pyright scenario

[testenv:lint-tests]
description = Lint test files.
skip_install = true
deps =
    black
    coverage[toml]
    isort
commands =
    black --check {[vars]tst_path}
    isort --check-only --profile black {[vars]tst_path}

[testenv:fmt]
description = Format code.
skip_install = true
deps =
    ruff
    isort
commands =
    ruff format {[vars]tst_path} {[vars]src_path}
    isort --profile black {[vars]tst_path} {[vars]src_path}

<<<<<<< HEAD
[testenv:test-readme]
description = Test code snippets in the README.
skip_install = true
allowlist_externals =
    mkdir
    cp
deps =
    -e .
    ops
    pytest
    pytest-markdown-docs
commands =
    mkdir -p {envtmpdir}/test-readme
    cp {toxinidir}/README.md {envtmpdir}/test-readme/README.md
    cp {toxinidir}/tests/readme-conftest.py {envtmpdir}/test-readme/conftest.py
    pytest -v --tb native --log-cli-level=INFO -s {posargs} --markdown-docs {envtmpdir}/test-readme/README.md
=======
[testenv:docs-deps]
description = Compile the requirements.txt file for docs
deps = pip-tools
commands =
    pip-compile --extra=docs -o docs/requirements.txt pyproject.toml

[testenv:docs]
description = Build the Sphinx docs
deps = pip-tools
commands_pre =
    pip-sync {toxinidir}/docs/requirements.txt
commands =
    sphinx-build -W --keep-going docs/ docs/_build/html
>>>>>>> c2253b7f
<|MERGE_RESOLUTION|>--- conflicted
+++ resolved
@@ -69,7 +69,6 @@
     ruff format {[vars]tst_path} {[vars]src_path}
     isort --profile black {[vars]tst_path} {[vars]src_path}
 
-<<<<<<< HEAD
 [testenv:test-readme]
 description = Test code snippets in the README.
 skip_install = true
@@ -86,7 +85,7 @@
     cp {toxinidir}/README.md {envtmpdir}/test-readme/README.md
     cp {toxinidir}/tests/readme-conftest.py {envtmpdir}/test-readme/conftest.py
     pytest -v --tb native --log-cli-level=INFO -s {posargs} --markdown-docs {envtmpdir}/test-readme/README.md
-=======
+
 [testenv:docs-deps]
 description = Compile the requirements.txt file for docs
 deps = pip-tools
@@ -99,5 +98,4 @@
 commands_pre =
     pip-sync {toxinidir}/docs/requirements.txt
 commands =
-    sphinx-build -W --keep-going docs/ docs/_build/html
->>>>>>> c2253b7f
+    sphinx-build -W --keep-going docs/ docs/_build/html