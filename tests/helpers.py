--- conflicted
+++ resolved
@@ -49,31 +49,10 @@
         charm_root=charm_root,
         juju_version=juju_version,
     )
-<<<<<<< HEAD
-    return ctx.run(
-        event,
-        state=state,
-        pre_event=pre_event,
-        post_event=post_event,
-    )
-
-
-def jsonpatch_delta(input: "State", output: "State"):
-    patch = jsonpatch.make_patch(
-        dataclasses.asdict(output),
-        dataclasses.asdict(input),
-    ).patch
-    return sort_patch(patch)
-
-
-def sort_patch(patch: List[Dict], key=lambda obj: obj["path"] + obj["op"]):
-    return sorted(patch, key=key)
-=======
     with ctx.manager(event, state=state) as mgr:
         if pre_event:
             pre_event(mgr.charm)
         state_out = mgr.run()
         if post_event:
             post_event(mgr.charm)
-    return state_out
->>>>>>> 200ba2d4
+    return state_out