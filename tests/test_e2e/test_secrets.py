--- conflicted
+++ resolved
@@ -38,33 +38,14 @@
 
 
 def test_get_secret(mycharm):
-<<<<<<< HEAD
-    with Context(mycharm, meta={"name": "local"}).event(
-        state=State(secrets=[Secret(id="foo", contents={0: {"a": "b"}}, granted=True)]),
-=======
-    with Context(mycharm, meta={"name": "local"}).manager(
+    with Context(mycharm, meta={"name": "local"}).event(
         state=State(secrets=[Secret(id="foo", contents={0: {"a": "b"}})]),
->>>>>>> 75b16d14
         event="update_status",
     ) as mgr:
         assert mgr.charm.model.get_secret(id="foo").get_content()["a"] == "b"
 
 
-<<<<<<< HEAD
-def test_get_secret_not_granted(mycharm):
-    with Context(mycharm, meta={"name": "local"}).event(
-        state=State(secrets=[]),
-        event="update_status",
-    ) as mgr:
-        with pytest.raises(SecretNotFoundError) as e:
-            assert mgr.charm.model.get_secret(id="foo").get_content()["a"] == "b"
-
-
-@pytest.mark.parametrize("owner", ("app", "unit", "application"))
-# "application" is deprecated but still supported
-=======
 @pytest.mark.parametrize("owner", ("app", "unit"))
->>>>>>> 75b16d14
 def test_get_secret_get_refresh(mycharm, owner):
     with Context(mycharm, meta={"name": "local"}).event(
         "update_status",
