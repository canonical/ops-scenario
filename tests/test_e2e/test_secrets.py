--- conflicted
+++ resolved
@@ -195,13 +195,9 @@
         )
 
         secret.set_content(rev2)
-<<<<<<< HEAD
         # We need to get the secret again, because ops caches the content in
         # the object.
-        secret: ops_Secret = charm.model.get_secret(label="mylabel")
-=======
         secret = charm.model.get_secret(label="mylabel")
->>>>>>> c2253b7f
         assert (
             secret.get_content()
             == secret.peek_content()
@@ -211,11 +207,7 @@
 
         secret.set_content(rev3)
         state_out = mgr.run()
-<<<<<<< HEAD
-        secret: ops_Secret = charm.model.get_secret(label="mylabel")
-=======
         secret = charm.model.get_secret(label="mylabel")
->>>>>>> c2253b7f
         assert (
             secret.get_content()
             == secret.peek_content()
