from dataclasses import asdict, replace
from typing import Type

import pytest
from ops.charm import CharmBase, CharmEvents, CollectStatusEvent
from ops.framework import EventBase, Framework
from ops.model import ActiveStatus, UnknownStatus, WaitingStatus

from scenario.state import DEFAULT_JUJU_DATABAG, Container, Relation, State
from tests.helpers import jsonpatch_delta, sort_patch, trigger

CUSTOM_EVT_SUFFIXES = {
    "relation_created",
    "relation_joined",
    "relation_changed",
    "relation_departed",
    "relation_broken",
    "storage_attached",
    "storage_detaching",
    "action",
    "pebble_ready",
}


@pytest.fixture(scope="function")
def mycharm():
    class MyCharmEvents(CharmEvents):
        @classmethod
        def define_event(cls, event_kind: str, event_type: "Type[EventBase]"):
            if getattr(cls, event_kind, None):
                delattr(cls, event_kind)
            return super().define_event(event_kind, event_type)

    class MyCharm(CharmBase):
        _call = None
        called = False
        on = MyCharmEvents()

        def __init__(self, framework: Framework):
            super().__init__(framework)
            for evt in self.on.events().values():
                self.framework.observe(evt, self._on_event)

        def _on_event(self, event):
            if self._call:
                MyCharm.called = True
                MyCharm._call(self, event)

    return MyCharm


@pytest.fixture
def state():
    return State(config={"foo": "bar"}, leader=True)


def test_bare_event(state, mycharm):
    out = trigger(state, "start", mycharm, meta={"name": "foo"})
<<<<<<< HEAD
    out_purged = out.replace(stored_state=state.stored_state)
    assert jsonpatch_delta(state, out_purged) == []
=======
    out_purged = replace(out, stored_state=state.stored_state)
    assert state.jsonpatch_delta(out_purged) == []
>>>>>>> 200ba2d4


def test_leader_get(state, mycharm):
    def pre_event(charm):
        assert charm.unit.is_leader()

    trigger(
        state,
        "start",
        mycharm,
        meta={"name": "foo"},
        pre_event=pre_event,
    )


def test_status_setting(state, mycharm):
    def call(charm: CharmBase, e):
        if isinstance(e, CollectStatusEvent):
            return

        assert isinstance(charm.unit.status, UnknownStatus)
        charm.unit.status = ActiveStatus("foo test")
        charm.app.status = WaitingStatus("foo barz")

    mycharm._call = call
    out = trigger(
        state,
        "start",
        mycharm,
        meta={"name": "foo"},
        config={"options": {"foo": {"type": "string"}}},
    )
    assert out.unit_status == ActiveStatus("foo test")
    assert out.app_status == WaitingStatus("foo barz")
    assert out.workload_version == ""

    # ignore stored state in the delta
<<<<<<< HEAD
    out_purged = out.replace(stored_state=state.stored_state)
    assert jsonpatch_delta(out_purged, state) == sort_patch(
=======
    out_purged = replace(out, stored_state=state.stored_state)
    assert out_purged.jsonpatch_delta(state) == sort_patch(
>>>>>>> 200ba2d4
        [
            {"op": "replace", "path": "/app_status/message", "value": "foo barz"},
            {"op": "replace", "path": "/app_status/name", "value": "waiting"},
            {"op": "replace", "path": "/unit_status/message", "value": "foo test"},
            {"op": "replace", "path": "/unit_status/name", "value": "active"},
        ]
    )


@pytest.mark.parametrize("connect", (True, False))
def test_container(connect, mycharm):
    def pre_event(charm: CharmBase):
        container = charm.unit.get_container("foo")
        assert container is not None
        assert container.name == "foo"
        assert container.can_connect() is connect

    trigger(
        State(containers=[Container(name="foo", can_connect=connect)]),
        "start",
        mycharm,
        meta={
            "name": "foo",
            "containers": {"foo": {"resource": "bar"}},
        },
        pre_event=pre_event,
    )


def test_relation_get(mycharm):
    def pre_event(charm: CharmBase):
        rel = charm.model.get_relation("foo")
        assert rel is not None
        assert rel.data[charm.app]["a"] == "because"

        assert rel.data[rel.app]["a"] == "b"
        assert rel.data[charm.unit]["c"] == "d"

        for unit in rel.units:
            if unit is charm.unit:
                continue
            if unit.name == "remote/1":
                assert rel.data[unit]["e"] == "f"
            else:
                assert not rel.data[unit]

    state = State(
        relations=[
            Relation(
                endpoint="foo",
                interface="bar",
                local_app_data={"a": "because"},
                remote_app_name="remote",
                remote_app_data={"a": "b"},
                local_unit_data={"c": "d"},
                remote_units_data={0: {}, 1: {"e": "f"}, 2: {}},
            )
        ]
    )
    trigger(
        state,
        "start",
        mycharm,
        meta={
            "name": "local",
            "requires": {"foo": {"interface": "bar"}},
        },
        pre_event=pre_event,
    )


def test_relation_set(mycharm):
    def event_handler(charm: CharmBase, _):
        rel = charm.model.get_relation("foo")
        rel.data[charm.app]["a"] = "b"
        rel.data[charm.unit]["c"] = "d"

        # this will NOT raise an exception because we're not in an event context!
        # we're right before the event context is entered in fact.
        with pytest.raises(Exception):
            rel.data[rel.app]["a"] = "b"
        with pytest.raises(Exception):
            rel.data[charm.model.get_unit("remote/1")]["c"] = "d"

        assert charm.unit.is_leader()

    def pre_event(charm: CharmBase):
        assert charm.model.get_relation("foo")
        assert charm.model.app.planned_units() == 4

        # this would NOT raise an exception because we're not in an event context!
        # we're right before the event context is entered in fact.
        # with pytest.raises(Exception):
        #     rel.data[rel.app]["a"] = "b"
        # with pytest.raises(Exception):
        #     rel.data[charm.model.get_unit("remote/1")]["c"] = "d"

    mycharm._call = event_handler
    relation = Relation(
        endpoint="foo",
        interface="bar",
        remote_app_name="remote",
        remote_units_data={1: {}, 4: {}},
    )
    state = State(
        leader=True,
        planned_units=4,
        relations=[relation],
    )

    assert not mycharm.called
    out = trigger(
        state,
        event="start",
        charm_type=mycharm,
        meta={
            "name": "foo",
            "requires": {"foo": {"interface": "bar"}},
        },
        pre_event=pre_event,
    )
    assert mycharm.called

    assert asdict(out.relations[0]) == asdict(
        replace(
            relation,
            local_app_data={"a": "b"},
            local_unit_data={"c": "d", **DEFAULT_JUJU_DATABAG},
        )
    )

    assert out.relations[0].local_app_data == {"a": "b"}
    assert out.relations[0].local_unit_data == {"c": "d", **DEFAULT_JUJU_DATABAG}<|MERGE_RESOLUTION|>--- conflicted
+++ resolved
@@ -56,13 +56,8 @@
 
 def test_bare_event(state, mycharm):
     out = trigger(state, "start", mycharm, meta={"name": "foo"})
-<<<<<<< HEAD
-    out_purged = out.replace(stored_state=state.stored_state)
+    out_purged = replace(out, stored_state=state.stored_state)
     assert jsonpatch_delta(state, out_purged) == []
-=======
-    out_purged = replace(out, stored_state=state.stored_state)
-    assert state.jsonpatch_delta(out_purged) == []
->>>>>>> 200ba2d4
 
 
 def test_leader_get(state, mycharm):
@@ -100,13 +95,8 @@
     assert out.workload_version == ""
 
     # ignore stored state in the delta
-<<<<<<< HEAD
-    out_purged = out.replace(stored_state=state.stored_state)
+    out_purged = replace(out, stored_state=state.stored_state)
     assert jsonpatch_delta(out_purged, state) == sort_patch(
-=======
-    out_purged = replace(out, stored_state=state.stored_state)
-    assert out_purged.jsonpatch_delta(state) == sort_patch(
->>>>>>> 200ba2d4
         [
             {"op": "replace", "path": "/app_status/message", "value": "foo barz"},
             {"op": "replace", "path": "/app_status/name", "value": "waiting"},
