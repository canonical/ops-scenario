import sys
import tempfile
from pathlib import Path
from subprocess import Popen

import pytest

# keep this block before `ops` imports. This ensures that if you've called Runtime.install() on
# your current venv, ops.model won't break as it tries to import recorder.py

try:
    from memo import memo
except ModuleNotFoundError:
    from scenario.runtime.runtime import RUNTIME_MODULE
<<<<<<< HEAD

=======
>>>>>>> 358cabfc
    sys.path.append(str(RUNTIME_MODULE.absolute()))

from ops.charm import CharmBase, CharmEvents

from scenario.runtime.runtime import Runtime

MEMO_TOOLS_RESOURCES_FOLDER = Path(__file__).parent / "memo_tools_test_files"


@pytest.fixture(scope="module", autouse=True)
def runtime_ctx():
    # helper to install the runtime and try and
    #    prevent ops from being destroyed every time
    import ops

    ops_dir = Path(ops.__file__).parent
    with tempfile.TemporaryDirectory() as td:
        # stash away the ops source
        Popen(f"cp -r {ops_dir} {td}".split())

        Runtime.install()
        yield

        Popen(f"mv {Path(td) / 'ops'} {ops_dir}".split())


def charm_type():
    class _CharmEvents(CharmEvents):
        pass

    class MyCharm(CharmBase):
        on = _CharmEvents()

        def __init__(self, framework, key=None):
            super().__init__(framework, key)
            for evt in self.on.events().values():
                self.framework.observe(evt, self._catchall)
            self._event = None

        def _catchall(self, e):
            self._event = e

    return MyCharm


@pytest.mark.parametrize(
    "evt_idx, expected_name",
    (
        (0, "ingress_per_unit_relation_departed"),
        (1, "ingress_per_unit_relation_departed"),
        (2, "ingress_per_unit_relation_broken"),
        (3, "ingress_per_unit_relation_created"),
        (4, "ingress_per_unit_relation_joined"),
        (5, "ingress_per_unit_relation_changed"),
    ),
)
def test_run(evt_idx, expected_name):
    charm = charm_type()
    runtime = Runtime(
        charm,
        meta={
            "name": "foo",
            "requires": {"ingress-per-unit": {"interface": "ingress_per_unit"}},
        },
        local_db_path=MEMO_TOOLS_RESOURCES_FOLDER / "trfk-re-relate.json",
        install=True,
    )

    charm, scene = runtime.run(evt_idx)
    assert charm.unit.name == "trfk/0"
    assert charm.model.name == "foo"
    assert (
        charm._event.handle.kind == scene.event.name.replace("-", "_") == expected_name
    )


def test_relation_data():
    charm = charm_type()
    runtime = Runtime(
        charm,
        meta={
            "name": "foo",
            "requires": {"ingress-per-unit": {"interface": "ingress_per_unit"}},
        },
        local_db_path=MEMO_TOOLS_RESOURCES_FOLDER / "trfk-re-relate.json",
    )
    charm, scene = runtime.run(5)  # ipu-relation-changed

    assert scene.event.name == "ingress-per-unit-relation-changed"

    rel = charm.model.relations["ingress-per-unit"][0]

    for _ in range(2):
        # the order in which we call the hook tools should not matter because
        # relation-get is cached in 'loose' mode! yay!
        _ = rel.data[charm.app]

        remote_unit_data = rel.data[list(rel.units)[0]]
        assert remote_unit_data["host"] == "prom-1.prom-endpoints.foo.svc.cluster.local"
        assert remote_unit_data["port"] == "9090"
        assert remote_unit_data["model"] == "foo"
        assert remote_unit_data["name"] == "prom/1"

        local_app_data = rel.data[charm.app]
        assert local_app_data == {}


def test_local_run_loose():
    runtime = Runtime(
        charm_type(),
        meta={
            "name": "foo",
            "requires": {"ingress-per-unit": {"interface": "ingress_per_unit"}},
        },
        local_db_path=MEMO_TOOLS_RESOURCES_FOLDER / "trfk-re-relate.json",
    )
    charm, scene = runtime.run(5)  # ipu-relation-changed

    assert scene.event.name == "ingress-per-unit-relation-changed"

    rel = charm.model.relations["ingress-per-unit"][0]

    # fixme: we need to access the data in the same ORDER in which we did before.
    #  for relation-get, it should be safe to ignore the memo ordering,
    #  since the data is frozen for the hook duration.
    #  actually it should be fine for most hook tools, except leader and status.
    #  pebble is a different story.

    remote_unit_data = rel.data[list(rel.units)[0]]
    assert remote_unit_data["host"] == "prom-1.prom-endpoints.foo.svc.cluster.local"
    assert remote_unit_data["port"] == "9090"
    assert remote_unit_data["model"] == "foo"
    assert remote_unit_data["name"] == "prom/1"

    local_app_data = rel.data[charm.app]
    assert local_app_data == {}<|MERGE_RESOLUTION|>--- conflicted
+++ resolved
@@ -12,10 +12,6 @@
     from memo import memo
 except ModuleNotFoundError:
     from scenario.runtime.runtime import RUNTIME_MODULE
-<<<<<<< HEAD
-
-=======
->>>>>>> 358cabfc
     sys.path.append(str(RUNTIME_MODULE.absolute()))
 
 from ops.charm import CharmBase, CharmEvents
